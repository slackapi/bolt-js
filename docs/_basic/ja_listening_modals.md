---
title: モーダルでの送信のリスニング
lang: ja-jp
slug: view-submissions
order: 12
---

<div class="section-content">

`view` メソッドを使うと、ユーザーのビューとのインタラクションをリッスンすることができます。

ユーザーがモーダルからデータ送信したとき、Slack から `view_submission` のリクエストが送信されます。送信された `input` ブロックの値は `state` オブジェクトから取得できます。`state` 内には `values` というオブジェクトがあり、これは `block_id` と一意な `action_id` に紐づける形で入力値を保持しています。
モーダルでの `notify_on_close` プロパティを `true` に設定した場合、ユーザーが Close ボタンを押したときに Slack から `view_closed` リクエストが送信されます。 より詳細な情報は以下の **モーダルを閉じるときのハンドリング** を参照してください。
`view_submission` や `view_closed` リクエストをリッスンするには、組み込みの `view()` メソッドを使用できます。

`view()` メソッドでは、文字列か正規表現の `callback_id` の指定が必要です。`type` と `callback_id` を含む制約付きオブジェクトを渡すこともできます。

---

##### モーダル送信でのビューの更新

`view_submission` リクエストに対してモーダルを更新するには、リクエストの確認の中で `update` という `response_action` と新しく作成した `view` を指定します。

```javascript
// モーダル送信でのビューの更新
app.view('modal-callback-id', async ({ ack, body }) => {
  await ack({
    response_action: 'update',
    view: buildNewModalView(body),
  });
});
```
この例と同様に、モーダルでの送信リクエストに対して、[エラーを表示する](https://api.slack.com/surfaces/modals/using#displaying_errors) ためのオプションもあります。

より詳細な情報は <a href="https://api.slack.com/surfaces/modals/using#handling_submissions">API ドキュメント</a>を参照してください。

---

##### モーダルを閉じるときのハンドリング

💡 `view_closed` リクエストをリッスンするとき、`callback_id` と `type: 'view_closed'` を含むオブジェクトの指定が必要です。以下の例を参照してください。

`view_closed` に関するより詳細な情報は [API ドキュメント](https://api.slack.com/surfaces/modals/using#modal_cancellations)を参照してください。

```javascript
// view_closed リクエストの処理
app.view({ callback_id: 'view_b', type: 'view_closed' }, async ({ ack, body, view, client }) => {
  // view_closed リクエストの確認
  await ack();
  // close リクエストについて何らかの処理
});
```
</div>

```javascript
<<<<<<< HEAD
// モーダルでのデータ送信リクエストを処理
app.view('view_b', async ({ ack, body, view, client }) => {
=======
// モーダルでのデータ送信リクエストを処理します
app.view('view_b', async ({ ack, body, view, client, logger }) => {
>>>>>>> 9658caae
  // モーダルでのデータ送信リクエストを確認
  await ack();

  // 入力値を使ってやりたいことをここで実装 - ここでは DB に保存して送信内容の確認を送っている

  // block_id: block_1 という input ブロック内で action_id: input_a の場合の入力
  const val = view['state']['values']['block_1']['input_a'];
  const user = body['user']['id'];

  // ユーザーに対して送信するメッセージ
  let msg = '';
  // DB に保存
  const results = await db.set(user.input, val);

  if (results) {
    // DB への保存が成功
    msg = 'Your submission was successful';
  } else {
    msg = 'There was an error with your submission';
  }

  // ユーザーにメッセージを送信
  try {
    await client.chat.postMessage({
      channel: user,
      text: msg
    });
  }
  catch (error) {
    logger.error(error);
  }

});
```<|MERGE_RESOLUTION|>--- conflicted
+++ resolved
@@ -53,13 +53,8 @@
 </div>
 
 ```javascript
-<<<<<<< HEAD
-// モーダルでのデータ送信リクエストを処理
-app.view('view_b', async ({ ack, body, view, client }) => {
-=======
 // モーダルでのデータ送信リクエストを処理します
 app.view('view_b', async ({ ack, body, view, client, logger }) => {
->>>>>>> 9658caae
   // モーダルでのデータ送信リクエストを確認
   await ack();
 
