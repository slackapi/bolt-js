--- conflicted
+++ resolved
@@ -11,14 +11,9 @@
 </div>
 
 ```javascript
-<<<<<<< HEAD
 // Listens for messsages containing "knock knock" and responds with an italicized "who's there?"
 app.message('knock knock', ({ message, say }) => {
   say(`_Who's there?_`);
-=======
-app.command('/bold', ({ command, say }) => {
-  say(`*${command.text}*`);
->>>>>>> 7aa7e0ea
 });
 ```
 
