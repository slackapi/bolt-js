--- conflicted
+++ resolved
@@ -4,27 +4,10 @@
 slug: /concepts/authenticating-oauth
 ---
 
-<<<<<<< HEAD
-OAuth allows installation of your app to any workspace and is an important step in distributing your app. For each completed authentication process, you receive unique [access tokens and related information](#the-installation-object) that can be retrieved for incoming events and used to make scoped API requests.
+OAuth allows installation of your app to any workspace and is an important step in distributing your app. This is because each app installation issues unique [access tokens with related installation information](#the-installation-object) that can be retrieved for incoming events and used to make scoped API requests.
 
 All of the additional underlying details around authentications can be found
 within [the Slack API documentation][oauth-v2]!
-=======
-To prepare your Slack app for distribution to arbitrary workspaces, you will need to enable Bolt OAuth and store installation information securely. This is because unique access tokens are issued _per app installation_ to specific Slack workspaces. Bolt supports OAuth and will handle the rest of the work; this includes setting up OAuth routes, state verification, and passing your app an installation object which you must store. 
-
-To enable OAuth, you must provide:
-* `clientId`, `clientSecret`, `stateSecret` and `scopes` _(required)_
-* An `installationStore` option with handlers that store and fetch installations to and from your database *(optional, strongly recommended in production)*
-
----
-
-## Example OAuth Bolt Apps
-
-Check out the following examples in the bolt-js project for code samples:
-
-- [Bolt OAuth app using the classic HTTP Receiver](https://github.com/slackapi/bolt-js/tree/main/examples/oauth)
-- [Bolt OAuth app using the Express Receiver](https://github.com/slackapi/bolt-js/tree/main/examples/oauth-express-receiver)
->>>>>>> cc9e0bfd
 
 ## Configuring the application
 
@@ -48,17 +31,21 @@
 - `scopes`: `string[]`. Permissions requested for the `bot` user during
   installation. [Explore scopes][scopes].
 - `installationStore`: [`InstallationStore`][installation-store]. Handlers that
-  store, fetch, and delete installation information.
-
-<<<<<<< HEAD
+  store, fetch, and delete installation information to and from your database.
+  Optional, but strongly recommended in production.
+
+### Example OAuth Bolt Apps
+
+Check out the following examples in the bolt-js project for code samples:
+
+- [Bolt OAuth app using the classic HTTP Receiver](https://github.com/slackapi/bolt-js/tree/main/examples/oauth)
+- [Bolt OAuth app using the Express Receiver](https://github.com/slackapi/bolt-js/tree/main/examples/oauth-express-receiver)
+
 #### Development and testing
 
 Here we've provided a default implementation of the `installationStore` with
 [`FileInstallationStore`][installation-store-file] which can be useful when
 developing and testing your app:
-=======
-We've provided a default implementation of the `installationStore` option — `FileInstallationStore` — which you can use during app development and testing.
->>>>>>> cc9e0bfd
 
 ```javascript
 const { App } = require("@slack/bolt");
@@ -67,26 +54,17 @@
   signingSecret: process.env.SLACK_SIGNING_SECRET,
   clientId: process.env.SLACK_CLIENT_ID,
   clientSecret: process.env.SLACK_CLIENT_SECRET,
-<<<<<<< HEAD
-  stateSecret: "my-state-secret",
+  stateSecret: process.env.SLACK_STATE_SECRET,
   scopes: ["channels:history", "chat:write", "commands"],
-=======
-  stateSecret: process.env.SLACK_STATE_SECRET,
-  scopes: ['channels:history', 'chat:write', 'commands'],
->>>>>>> cc9e0bfd
   installationStore: new FileInstallationStore(),
 });
 ```
 
-<<<<<<< HEAD
 :::warning
 
 This is **not** recommended for use in production - you should
 [implement your own installation store](#installation-store). Please continue
-reading or inspect [our example apps][examples].
-=======
-This is **_not_** recommended for use in production - you should implement your own production store. Please see the example code to the right and [our other OAuth examples](https://github.com/slackapi/bolt-js/tree/main/examples/oauth).
->>>>>>> cc9e0bfd
+reading or inspect [our OAuth example apps][examples].
 
 :::
 
@@ -208,50 +186,34 @@
 
 ## Completing authentication
 
-<<<<<<< HEAD
 The complete authentication handshake involves requesting scopes using a
 generated installation URL and processing approved installations. Bolt handles
 this with a default installation and callback route, but some configurations to
 the app settings are needed and changes to these routes might be desired.
-=======
-* **Initiating an installation**: Bolt for JavaScript provides an **Install Path** at the `/slack/install` URL out-of-the-box. This endpoint returns a simple page with an `Add to Slack` button which initiates a direct install of your app (with a valid `state` parameter). For example, an app hosted at _www.example.com_ would serve the install page at _www.example.com/slack/install_. 
->>>>>>> cc9e0bfd
 
 :::info
 
-<<<<<<< HEAD
 Bolt for JavaScript does not support OAuth for
 [custom receivers](/concepts/receiver). If you're implementing a custom
-receiver, you can use our
-[Slack OAuth library](https://slack.dev/node-slack-sdk/oauth#slack-oauth), which
-is what Bolt for JavaScript uses under the hood.
-=======
-You can skip rendering the provided default webpage and navigate users directly to the Slack authorization URL by setting `installerOptions.directInstall: true` in the `App` constructor ([example](https://github.com/slackapi/bolt-js/blob/5b4d9ceb65e6bf5cf29dfa58268ea248e5466bfb/examples/oauth/app.js#L58-L64)).
->>>>>>> cc9e0bfd
+receiver, you can instead use our [`@slack/oauth`][oauth-node] package, which is
+what Bolt for JavaScript uses under the hood.
 
 :::
 
 ### Installing your App
 
-<<<<<<< HEAD
-Bolt for JavaScript provides an **Install Path** `/slack/install`
+Bolt for JavaScript provides an **Install Path** at the `/slack/install` URL
 out-of-the-box. This endpoint returns a simple static page that includes an
 `Add to Slack` button that links to a generated authorization URL for your app.
 This has the right scopes, a valid `state`, the works.
 
-An app hosted at _www.example.com_ will serve the install page at
+For example, an app hosted at _www.example.com_ will serve the install page at
 _www.example.com/slack/install_ but this path can be changed with
 `installerOptions.installPath`. Rendering a webpage before the authorization URL
 is also optional and can be skipped using `installerOptions.directInstall`.
-=======
-* **Open Slack**: After users **Open Slack**, as your app processes events from Slack, your provided `installationStore`'s `fetchInstallation` and `storeInstallation` handlers will execute to store and retrieve workspace-specific access tokens as needed. See the **Installation Object** section below for more detail on arguments passed to those handlers.  
-
-* If you need additional authorizations/permissions (such as user scopes and tokens) from users inside a team when your app is already installed, or have a reason to dynamically generate an install URL, manually instantiate an `ExpressReceiver`, assign the instance to a variable named `receiver`, and then call `receiver.installer.generateInstallUrl()`. Read more about `generateInstallUrl()` in the ["Manually generating installation page URL" section of the OAuth docs](https://slack.dev/node-slack-sdk/oauth#using-handleinstallpath).
->>>>>>> cc9e0bfd
 
 Inspect this [example app][direct-install] and snippet below:
 
-<<<<<<< HEAD
 ```javascript
 const app = new App({
   signingSecret: process.env.SLACK_SIGNING_SECRET,
@@ -294,9 +256,6 @@
 
 Authorization requests with changed or additional scopes require
 [generating a unique authorization URL](#extra-authorizations).
-=======
-Bolt for JavaScript does not support OAuth for [custom receivers](/concepts/receiver). If you're implementing a custom receiver, you can use our [Slack OAuth library](https://slack.dev/node-slack-sdk/oauth), which is what Bolt for JavaScript uses under the hood.
->>>>>>> cc9e0bfd
 
 :::
 
@@ -319,16 +278,10 @@
   signingSecret: process.env.SLACK_SIGNING_SECRET,
   clientId: process.env.SLACK_CLIENT_ID,
   clientSecret: process.env.SLACK_CLIENT_SECRET,
-<<<<<<< HEAD
-  stateSecret: "my-state-secret",
+  stateSecret: process.env.SLACK_STATE_SECRET,
   scopes: ["chat:write"],
   // highlight-next-line
   redirectUri: "https://example.com/slack/redirect",
-=======
-  stateSecret: process.env.SLACK_STATE_SECRET,
-  scopes: ['chat:write'],
-  redirectUri: 'https://example.com/slack/redirect', // here
->>>>>>> cc9e0bfd
   installerOptions: {
     // highlight-next-line
     redirectUriPath: "/slack/redirect",
@@ -338,7 +291,6 @@
 
 #### Custom callbacks
 
-<<<<<<< HEAD
 The page shown after OAuth is complete can be changed with
 `installerOptions.callbackOptions` to display different details:
 
@@ -380,11 +332,7 @@
 
 Bolt passes an `installation` object to the `storeInstallation` method of your
 `installationStore` after each installation. When installing the app to a single
-workspace team, the `installation` object resembles the following:
-=======
-## Installation object
-Bolt will pass your `installationStore`'s `storeInstallation` handler an `installation`. The `installation` object has the following shape:
->>>>>>> cc9e0bfd
+workspace team, the `installation` object has the following shape:
 
 ```javascript
 {
@@ -437,7 +385,7 @@
   signingSecret: process.env.SLACK_SIGNING_SECRET,
   clientId: process.env.SLACK_CLIENT_ID,
   clientSecret: process.env.SLACK_CLIENT_SECRET,
-  stateSecret: "my-state-secret",
+  stateSecret: process.env.SLACK_STATE_SECRET,
   scopes: ["chat:write", "commands"],
   installationStore: {
     storeInstallation: async (installation) => {
@@ -649,14 +597,9 @@
   signingSecret: process.env.SLACK_SIGNING_SECRET,
   clientId: process.env.SLACK_CLIENT_ID,
   clientSecret: process.env.SLACK_CLIENT_SECRET,
-<<<<<<< HEAD
-  stateSecret: "my-state-secret",
+  stateSecret: process.env.SLACK_STATE_SECRET,
   scopes: ["chat:write", "commands"],
   // highlight-start
-=======
-  stateSecret: process.env.SLACK_STATE_SECRET,
-  scopes: ['chat:write', 'commands'],
->>>>>>> cc9e0bfd
   installationStore: {
     storeInstallation: async (installation) => {
       if (
@@ -733,9 +676,10 @@
 
 ### Extra authorizations
 
-If you need additional authorizations, such as user tokens from users of a team
-where your app is already installed, or have a reason to dynamically generate an
-install URL, an additional installation is required.
+If you need additional authorizations or permissions, such as user scopes for
+user tokens from users of a team where your app is already installed, or have a
+reason to dynamically generate an install URL, an additional installation is
+required.
 
 Generating a new installation URL requires a few steps:
 
@@ -744,7 +688,8 @@
 3. Call the `receiver.installer.generateInstallUrl()` function.
 
 Read more about `generateInstallUrl()` in the
-[OAuth docs][generate-install-url].
+["Manually generating installation page URL"][generate-install-url] section of
+the `@slack/oauth` docs.
 
 ### Common errors
 
@@ -764,7 +709,7 @@
 [direct-install]: https://github.com/slackapi/bolt-js/blob/5b4d9ceb65e6bf5cf29dfa58268ea248e5466bfb/examples/oauth/app.js#L58-L64
 [errors]: https://api.slack.com/authentication/oauth-v2#errors
 [examples]: https://github.com/slackapi/bolt-js/tree/main/examples/oauth
-[generate-install-url]: https://slack.dev/node-slack-sdk/oauth/#showing-an-installation-page
+[generate-install-url]: https://slack.dev/node-slack-sdk/oauth/#using-handleinstallpath
 [install-provider-options]: https://github.com/slackapi/node-slack-sdk/blob/main/packages/oauth/src/install-provider-options.ts
 [installation-page]: https://slack.dev/node-slack-sdk/oauth/#showing-an-installation-page
 [installation-store]: https://slack.dev/node-slack-sdk/reference/oauth/interfaces/InstallationStore
