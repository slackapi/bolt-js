/** @type {import('@docusaurus/plugin-content-docs').SidebarsConfig} */
const sidebars = {
  sidebarJSBolt: [
    {
      type: 'doc',
      id: 'index',
      label: 'Bolt for JavaScript',
      className: 'sidebar-title',
    },
    'getting-started',
    {
      type: 'category',
      label: 'Slack API calls',
      items: ['concepts/message-sending', 'concepts/web-api'],
    },
    {
      type: 'category',
      label: 'Events',
      items: ['concepts/message-listening', 'concepts/event-listening'],
    },
    {
      type: 'category',
      label: 'App UI & Interactivity',
      items: [
        'concepts/acknowledge',
        'concepts/shortcuts',
        'concepts/commands',
        'concepts/actions',
        'concepts/creating-modals',
        'concepts/updating-pushing-views',
        'concepts/view-submissions',
        'concepts/select-menu-options',
        'concepts/publishing-views',
      ],
    },
<<<<<<< HEAD
    'concepts/assistant',
=======
>>>>>>> 9bcc6802
    'concepts/custom-steps',
    {
      type: 'category',
      label: 'App Configuration',
      items: [
        'concepts/socket-mode',
        'concepts/error-handling',
        'concepts/logging',
        'concepts/custom-routes',
        'concepts/deferring-initialization',
        'concepts/receiver',
      ],
    },
    {
      type: 'category',
      label: 'Middleware & Context',
      items: ['concepts/global-middleware', 'concepts/listener-middleware', 'concepts/context'],
    },
    {
      type: 'category',
      label: 'Authorization & Security',
      items: ['concepts/authenticating-oauth', 'concepts/authorization', 'concepts/token-rotation'],
    },
    {
      type: 'category',
      label: 'Deployments',
      items: ['deployments/aws-lambda', 'deployments/heroku'],
    },
    {
      type: 'category',
      label: 'Migration Guides',
      items: ['migration/migration-v2', 'migration/migration-v3', 'migration/migration-v4'],
    },
    {
      type: 'category',
      label: 'Legacy',
      items: ['legacy/hubot-migration', 'legacy/steps-from-apps', 'legacy/conversation-store'],
    },
    { type: 'html', value: '<hr>' },
    'reference',
    { type: 'html', value: '<hr>' },
    {
      type: 'link',
      label: 'Release notes',
      href: 'https://github.com/slackapi/bolt-js/releases',
    },
    {
      type: 'link',
      label: 'Code on GitHub',
      href: 'https://github.com/SlackAPI/bolt-js',
    },
    {
      type: 'link',
      label: 'Contributors Guide',
      href: 'https://github.com/SlackAPI/bolt-js/blob/main/.github/contributing.md',
    },
  ],
};

export default sidebars;<|MERGE_RESOLUTION|>--- conflicted
+++ resolved
@@ -33,10 +33,6 @@
         'concepts/publishing-views',
       ],
     },
-<<<<<<< HEAD
-    'concepts/assistant',
-=======
->>>>>>> 9bcc6802
     'concepts/custom-steps',
     {
       type: 'category',
