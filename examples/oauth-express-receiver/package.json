--- conflicted
+++ resolved
@@ -10,13 +10,9 @@
   "author": "Slack Technologies, Inc.",
   "license": "MIT",
   "dependencies": {
-<<<<<<< HEAD
-    "@slack/bolt": "^3.6.0"
+    "@slack/bolt": "^4.2.0"
   },
   "devDependencies": {
     "typescript": "^5.7.2"
-=======
-    "@slack/bolt": "^4.2.0"
->>>>>>> dcfbab35
   }
 }