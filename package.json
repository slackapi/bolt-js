{
  "name": "slapp",
  "version": "2.5.0",
  "description": "A module for Slack App integrations",
  "main": "src/index.js",
  "scripts": {
    "test": "npm run lint && npm run coverage",
    "lint": "standard",
    "unit": "ava --verbose --serial",
    "coverage": "nyc --check-coverage --statements 100 ava --verbose --serial",
    "lcov": "nyc --reporter lcov ava --serial",
    "docs": "node scripts/docs.js",
    "coveralls": "npm run lcov && cat ./coverage/lcov.info | coveralls"
  },
  "repository": {
    "type": "git",
    "url": "git+https://github.com/BeepBoopHQ/slapp.git"
  },
  "keywords": [
    "slack",
    "bot",
    "beepboop"
  ],
  "author": "Mike Brevoort",
  "license": "MIT",
  "bugs": {
    "url": "https://github.com/BeepBoopHQ/slapp/issues"
  },
  "homepage": "https://github.com/BeepBoopHQ/slapp#readme",
  "engines": {
    "node": ">=6.0.0"
  },
  "dependencies": {
    "body-parser": "^1.15.2",
    "chalk": "^1.1.3",
    "deap": "^1.0.0",
    "js-queue": "^1.0.0",
    "path-to-regexp": "^2.0.0",
    "request": "^2.73.0",
<<<<<<< HEAD
    "slack": "^8.4.1"
=======
    "slack": "^8.4.2"
>>>>>>> 810aa244
  },
  "devDependencies": {
    "ava": "^0.15.2",
    "coveralls": "2.11.11",
    "dox": "^0.8.1",
    "nyc": "^7.0.0",
    "sinon": "^1.17.4",
    "standard": "^7.1.2"
  }
}<|MERGE_RESOLUTION|>--- conflicted
+++ resolved
@@ -37,11 +37,7 @@
     "js-queue": "^1.0.0",
     "path-to-regexp": "^2.0.0",
     "request": "^2.73.0",
-<<<<<<< HEAD
-    "slack": "^8.4.1"
-=======
     "slack": "^8.4.2"
->>>>>>> 810aa244
   },
   "devDependencies": {
     "ava": "^0.15.2",
