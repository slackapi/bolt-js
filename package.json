--- conflicted
+++ resolved
@@ -1,10 +1,6 @@
 {
   "name": "@slack/bolt",
-<<<<<<< HEAD
   "version": "2.2.3-workflowStepsBeta.1",
-=======
-  "version": "2.3.0",
->>>>>>> 605eb122
   "description": "A framework for building Slack apps, fast.",
   "author": "Slack Technologies, Inc.",
   "license": "MIT",
@@ -47,15 +43,9 @@
   },
   "dependencies": {
     "@slack/logger": "^2.0.0",
-<<<<<<< HEAD
-    "@slack/oauth": "^1.1.0",
+    "@slack/oauth": "^1.2.0",
     "@slack/types": "feat-workflow-steps",
     "@slack/web-api": "feat-workflow-steps",
-=======
-    "@slack/oauth": "^1.2.0",
-    "@slack/types": "^1.6.0",
-    "@slack/web-api": "^5.9.0",
->>>>>>> 605eb122
     "@types/express": "^4.16.1",
     "@types/node": ">=10",
     "@types/promise.allsettled": "^1.0.3",
