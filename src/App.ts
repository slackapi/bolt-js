/* eslint-disable @typescript-eslint/explicit-member-accessibility, @typescript-eslint/strict-boolean-expressions */
import { Agent } from 'http';
import { SecureContextOptions } from 'tls';
import util from 'util';
import { WebClient, ChatPostMessageArguments, addAppMetadata, WebClientOptions } from '@slack/web-api';
import { Logger, LogLevel, ConsoleLogger } from '@slack/logger';
import axios, { AxiosInstance, AxiosResponse } from 'axios';
import SocketModeReceiver from './receivers/SocketModeReceiver';
import HTTPReceiver, { HTTPReceiverOptions } from './receivers/HTTPReceiver';
import {
  ignoreSelf as ignoreSelfMiddleware,
  onlyActions,
  matchConstraints,
  onlyCommands,
  matchCommandName,
  onlyOptions,
  onlyShortcuts,
  onlyEvents,
  matchEventType,
  matchMessage,
  onlyViewActions,
} from './middleware/builtin';
import { processMiddleware } from './middleware/process';
import { ConversationStore, conversationContext, MemoryStore } from './conversation-store';
import { WorkflowStep } from './WorkflowStep';
import {
  Middleware,
  AnyMiddlewareArgs,
  SlackActionMiddlewareArgs,
  SlackCommandMiddlewareArgs,
  SlackEventMiddlewareArgs,
  SlackOptionsMiddlewareArgs,
  SlackShortcutMiddlewareArgs,
  SlackViewMiddlewareArgs,
  SlackAction,
  EventTypePattern,
  SlackShortcut,
  Context,
  SayFn,
  AckFn,
  RespondFn,
  OptionsSource,
  BlockAction,
  InteractiveMessage,
  SlackViewAction,
  Receiver,
  ReceiverEvent,
  RespondArguments,
} from './types';
import { IncomingEventType, getTypeAndConversation, assertNever } from './helpers';
import { CodedError, asCodedError, AppInitializationError, MultipleListenerError } from './errors';
// eslint-disable-next-line import/order
import allSettled = require('promise.allsettled'); // eslint-disable-line @typescript-eslint/no-require-imports
// eslint-disable-next-line @typescript-eslint/no-require-imports
const packageJson = require('../package.json'); // eslint-disable-line @typescript-eslint/no-var-requires

/** App initialization options */
export interface AppOptions {
  signingSecret?: HTTPReceiverOptions['signingSecret'];
  endpoints?: HTTPReceiverOptions['endpoints'];
  processBeforeResponse?: HTTPReceiverOptions['processBeforeResponse'];
  clientId?: HTTPReceiverOptions['clientId'];
  clientSecret?: HTTPReceiverOptions['clientSecret'];
  stateSecret?: HTTPReceiverOptions['stateSecret']; // required when using default stateStore
  installationStore?: HTTPReceiverOptions['installationStore']; // default MemoryInstallationStore
  scopes?: HTTPReceiverOptions['scopes'];
  installerOptions?: HTTPReceiverOptions['installerOptions'];
  agent?: Agent;
  clientTls?: Pick<SecureContextOptions, 'pfx' | 'key' | 'passphrase' | 'cert' | 'ca'>;
  convoStore?: ConversationStore | false;
  token?: AuthorizeResult['botToken']; // either token or authorize
  appToken?: string; // TODO should this be included in AuthorizeResult
  botId?: AuthorizeResult['botId']; // only used when authorize is not defined, shortcut for fetching
  botUserId?: AuthorizeResult['botUserId']; // only used when authorize is not defined, shortcut for fetching
  authorize?: Authorize<boolean>; // either token or authorize
  receiver?: Receiver;
  logger?: Logger;
  logLevel?: LogLevel;
  ignoreSelf?: boolean;
  clientOptions?: Pick<WebClientOptions, 'slackApiUrl'>;
  socketMode?: boolean;
  developerMode?: boolean;
  tokenVerificationEnabled?: boolean;
}

export { LogLevel, Logger } from '@slack/logger';

/** Authorization function - seeds the middleware processing and listeners with an authorization context */
export interface Authorize<IsEnterpriseInstall extends boolean = false> {
  (source: AuthorizeSourceData<IsEnterpriseInstall>, body?: AnyMiddlewareArgs['body']): Promise<AuthorizeResult>;
}

/** Authorization function inputs - authenticated data about an event for the authorization function */
export interface AuthorizeSourceData<IsEnterpriseInstall extends boolean = false> {
  teamId: IsEnterpriseInstall extends true ? string | undefined : string;
  enterpriseId: IsEnterpriseInstall extends true ? string : string | undefined;
  userId?: string;
  conversationId?: string;
  isEnterpriseInstall: IsEnterpriseInstall;
}

/** Authorization function outputs - data that will be available as part of event processing */
export interface AuthorizeResult {
  // one of either botToken or userToken are required
  botToken?: string; // used by `say` (preferred over userToken)
  userToken?: string; // used by `say` (overridden by botToken)
  botId?: string; // required for `ignoreSelf` global middleware
  botUserId?: string; // optional but allows `ignoreSelf` global middleware be more filter more than just message events
  teamId?: string;
  enterpriseId?: string;
  [key: string]: any;
}

export interface ActionConstraints<A extends SlackAction = SlackAction> {
  type?: A['type'];
  block_id?: A extends BlockAction ? string | RegExp : never;
  action_id?: A extends BlockAction ? string | RegExp : never;
  callback_id?: Extract<A, { callback_id?: string }> extends any ? string | RegExp : never;
}

export interface ShortcutConstraints<S extends SlackShortcut = SlackShortcut> {
  type?: S['type'];
  callback_id?: string | RegExp;
}

export interface ViewConstraints {
  callback_id?: string | RegExp;
  type?: 'view_closed' | 'view_submission';
}

export interface ErrorHandler {
  (error: CodedError, middlewareArgs: Object): Promise<void>;
}

class WebClientPool {
  private pool: { [token: string]: WebClient } = {};

  public getOrCreate(token: string, clientOptions: WebClientOptions): WebClient {
    const cachedClient = this.pool[token];
    if (typeof cachedClient !== 'undefined') {
      return cachedClient;
    }
    const client = new WebClient(token, clientOptions);
    this.pool[token] = client;
    return client;
  }
}

/**
 * A Slack App
 */
export default class App {
  /** Slack Web API client */
  public client: WebClient;

  private clientOptions: WebClientOptions;

  // Some payloads don't have teamId anymore. So we use EnterpriseId in those scenarios
  private clients: { [teamOrEnterpriseId: string]: WebClientPool } = {};

  /** Receiver - ingests events from the Slack platform */
  private receiver: Receiver;

  /** Logger */
  private logger: Logger;

  /** Log Level */
  private logLevel: LogLevel;

  /** Authorize */
  private authorize!: Authorize<boolean>;

  /** Global middleware chain */
  private middleware: Middleware<AnyMiddlewareArgs>[];

  /** Listener middleware chains */
  private listeners: Middleware<AnyMiddlewareArgs>[][];

  private errorHandler: ErrorHandler;

  private axios: AxiosInstance;

  private installerOptions: HTTPReceiverOptions['installerOptions'];

  private socketMode: boolean;

  private developerMode: boolean;

  constructor({
    signingSecret = undefined,
    endpoints = undefined,
    agent = undefined,
    clientTls = undefined,
    receiver = undefined,
    convoStore = undefined,
    token = undefined,
    appToken = undefined,
    botId = undefined,
    botUserId = undefined,
    authorize = undefined,
    logger = undefined,
    logLevel = undefined,
    ignoreSelf = true,
    clientOptions = undefined,
    processBeforeResponse = false,
    clientId = undefined,
    clientSecret = undefined,
    stateSecret = undefined,
    installationStore = undefined,
    scopes = undefined,
    installerOptions = undefined,
    socketMode = undefined,
    developerMode = false,
    tokenVerificationEnabled = true,
  }: AppOptions = {}) {
    // this.logLevel = logLevel;
    this.developerMode = developerMode;
    if (developerMode) {
      // Set logLevel to Debug in Developer Mode if one wasn't passed in
      this.logLevel = logLevel ?? LogLevel.DEBUG;
      // Set SocketMode to true if one wasn't passed in
      this.socketMode = socketMode ?? true;
    } else {
      // If devs aren't using Developer Mode or Socket Mode, set it to false
      this.socketMode = socketMode ?? false;
      // Set logLevel to Info if one wasn't passed in
      this.logLevel = logLevel ?? LogLevel.INFO;
    }

    if (typeof logger === 'undefined') {
      // Initialize with the default logger
      const consoleLogger = new ConsoleLogger();
      consoleLogger.setName('bolt-app');
      this.logger = consoleLogger;
    } else {
      this.logger = logger;
    }
    if (typeof this.logLevel !== 'undefined' && this.logger.getLevel() !== this.logLevel) {
      this.logger.setLevel(this.logLevel);
    }
    this.errorHandler = defaultErrorHandler(this.logger);

    this.clientOptions = clientOptions !== undefined ? clientOptions : {};
    if (agent !== undefined && this.clientOptions.agent === undefined) {
      this.clientOptions.agent = agent;
    }
    if (clientTls !== undefined && this.clientOptions.tls === undefined) {
      this.clientOptions.tls = clientTls;
    }
    if (logLevel !== undefined && logger === undefined) {
      // only logLevel is passed
      this.clientOptions.logLevel = logLevel;
    } else {
      if (logLevel !== undefined) {
        // If the constructor has both, logLevel is ignored
        this.logger.warn(
          "As `logger` is passed as well, `logLevel` argument won't be used. Set the log level to the `logger` instance instead.",
        );
      }
      // Since v3.4, WebClient starts sharing loggger with App
      this.clientOptions.logger = this.logger;
    }
    // the public WebClient instance (app.client) - this one doesn't have a token
    this.client = new WebClient(undefined, this.clientOptions);

    this.axios = axios.create({
      httpAgent: agent,
      httpsAgent: agent,
      ...clientTls,
    });

    this.middleware = [];
    this.listeners = [];

    // Add clientOptions to InstallerOptions to pass them to @slack/oauth
    this.installerOptions = {
      clientOptions: this.clientOptions,
      ...installerOptions,
    };

    if (
      this.developerMode &&
      this.installerOptions &&
      (typeof this.installerOptions.callbackOptions === 'undefined' ||
        (typeof this.installerOptions.callbackOptions !== 'undefined' &&
          typeof this.installerOptions.callbackOptions.failure === 'undefined'))
    ) {
      // add a custom failure callback for Developer Mode in case they are using OAuth
      this.logger.debug('adding Developer Mode custom OAuth failure handler');
      this.installerOptions.callbackOptions = {
        failure: (error, _installOptions, _req, res) => {
          this.logger.debug(error);
          res.writeHead(500, { 'Content-Type': 'text/html' });
          res.end(`<html><body><h1>OAuth failed!</h1><div>${error}</div></body></html>`);
        },
      };
    }

    // Check for required arguments of HTTPReceiver
    if (receiver !== undefined) {
      this.receiver = receiver;
    } else if (this.socketMode) {
      if (appToken === undefined) {
        throw new AppInitializationError('You must provide an appToken when using Socket Mode');
      }
      this.logger.debug('Initializing SocketModeReceiver');
      // Create default SocketModeReceiver
      this.receiver = new SocketModeReceiver({
        appToken,
        clientId,
        clientSecret,
        stateSecret,
        installationStore,
        scopes,
        logger,
        logLevel: this.logLevel,
        installerOptions: this.installerOptions,
      });
    } else if (signingSecret === undefined) {
      // No custom receiver
      throw new AppInitializationError(
        'Signing secret not found, so could not initialize the default receiver. Set a signing secret or use a ' +
          'custom receiver.',
      );
    } else {
      this.logger.debug('Initializing HTTPReceiver');
      // Create default HTTPReceiver
      this.receiver = new HTTPReceiver({
        signingSecret,
        endpoints,
        processBeforeResponse,
        clientId,
        clientSecret,
        stateSecret,
        installationStore,
        scopes,
        logger,
        logLevel: this.logLevel,
        installerOptions: this.installerOptions,
      });
    }

    let usingOauth = false;
    if (
      (this.receiver as HTTPReceiver).installer !== undefined &&
      (this.receiver as HTTPReceiver).installer!.authorize !== undefined
    ) {
      // This supports using the built in HTTPReceiver, declaring your own HTTPReceiver
      // and theoretically, doing a fully custom (non express) receiver that implements OAuth
      usingOauth = true;
    }

    if (token !== undefined) {
      if (authorize !== undefined || usingOauth) {
        throw new AppInitializationError(
          `token as well as authorize or oauth installer options were provided. ${tokenUsage}`,
        );
      }
      this.authorize = singleAuthorization(
        this.client,
        {
          botId,
          botUserId,
          botToken: token,
        },
        tokenVerificationEnabled,
      );
    } else if (authorize === undefined && !usingOauth) {
      throw new AppInitializationError(
        `No token, no authorize, and no oauth installer options provided. ${tokenUsage}`,
      );
    } else if (authorize !== undefined && usingOauth) {
      throw new AppInitializationError(`Both authorize options and oauth installer options provided. ${tokenUsage}`);
    } else if (authorize === undefined && usingOauth) {
      this.authorize = (this.receiver as HTTPReceiver).installer!.authorize;
    } else if (authorize !== undefined && !usingOauth) {
      this.authorize = authorize;
    } else {
      this.logger.error('Never should have reached this point, please report to the team');
      assertNever();
    }

    // Conditionally use a global middleware that ignores events (including messages) that are sent from this app
    if (ignoreSelf) {
      this.use(ignoreSelfMiddleware());
    }

    // Use conversation state global middleware
    if (convoStore !== false) {
      // Use the memory store by default, or another store if provided
      const store: ConversationStore = convoStore === undefined ? new MemoryStore() : convoStore;
      this.use(conversationContext(store));
    }

    // Should be last to avoid exposing partially initialized app
    this.receiver.init(this);
  }

  /**
   * Register a new middleware, processed in the order registered.
   *
   * @param m global middleware function
   */
  public use(m: Middleware<AnyMiddlewareArgs>): this {
    this.middleware.push(m);
    return this;
  }

  /**
   * Register WorkflowStep middleware
   *
   * @param workflowStep global workflow step middleware function
   */
  public step(workflowStep: WorkflowStep): this {
    const m = workflowStep.getMiddleware();
    this.middleware.push(m);
    return this;
  }

  /**
   * Convenience method to call start on the receiver
   *
   * TODO: should replace HTTPReceiver in type definition with a generic that is constrained to Receiver
   *
   * @param args receiver-specific start arguments
   */
  public start(
    ...args: Parameters<HTTPReceiver['start'] | SocketModeReceiver['start']>
  ): ReturnType<HTTPReceiver['start']> {
    return this.receiver.start(...args) as ReturnType<HTTPReceiver['start']>;
  }

  public stop(...args: any[]): Promise<unknown> {
    return this.receiver.stop(...args);
  }

  public event<EventType extends string = string>(
    eventName: EventType,
    ...listeners: Middleware<SlackEventMiddlewareArgs<EventType>>[]
  ): void;
  public event<EventType extends RegExp = RegExp>(
    eventName: EventType,
    ...listeners: Middleware<SlackEventMiddlewareArgs<string>>[]
  ): void;
  public event<EventType extends EventTypePattern = EventTypePattern>(
    eventNameOrPattern: EventType,
    ...listeners: Middleware<SlackEventMiddlewareArgs<string>>[]
  ): void {
    let invalidEventName = false;
    if (typeof eventNameOrPattern === 'string') {
      const name = eventNameOrPattern as string;
      invalidEventName = name.startsWith('message.');
    } else if (eventNameOrPattern instanceof RegExp) {
      const name = (eventNameOrPattern as RegExp).source;
      invalidEventName = name.startsWith('message\\.');
    }
    if (invalidEventName) {
      throw new AppInitializationError(
        `Although the document mentions "${eventNameOrPattern}",` +
          'it is not a valid event type. Use "message" instead. ' +
          'If you want to filter message events, you can use event.channel_type for it.',
      );
    }
    this.listeners.push([
      onlyEvents,
      matchEventType(eventNameOrPattern),
      ...listeners,
    ] as Middleware<AnyMiddlewareArgs>[]);
  }

  // TODO: just make a type alias for Middleware<SlackEventMiddlewareArgs<'message'>>
  // TODO: maybe remove the first two overloads
  public message(...listeners: Middleware<SlackEventMiddlewareArgs<'message'>>[]): void;
  public message(pattern: string | RegExp, ...listeners: Middleware<SlackEventMiddlewareArgs<'message'>>[]): void;
  public message(...patternsOrMiddleware: (string | RegExp | Middleware<SlackEventMiddlewareArgs<'message'>>)[]): void {
    const messageMiddleware = patternsOrMiddleware.map((patternOrMiddleware) => {
      if (typeof patternOrMiddleware === 'string' || util.types.isRegExp(patternOrMiddleware)) {
        return matchMessage(patternOrMiddleware);
      }
      return patternOrMiddleware;
    });

    this.listeners.push([
      onlyEvents,
      matchEventType('message'),
      ...messageMiddleware,
    ] as Middleware<AnyMiddlewareArgs>[]);
  }

  public shortcut<Shortcut extends SlackShortcut = SlackShortcut>(
    callbackId: string | RegExp,
    ...listeners: Middleware<SlackShortcutMiddlewareArgs<Shortcut>>[]
  ): void;
  public shortcut<
    Shortcut extends SlackShortcut = SlackShortcut,
    Constraints extends ShortcutConstraints<Shortcut> = ShortcutConstraints<Shortcut>
  >(
    constraints: Constraints,
    ...listeners: Middleware<SlackShortcutMiddlewareArgs<Extract<Shortcut, { type: Constraints['type'] }>>>[]
  ): void;
  public shortcut<
    Shortcut extends SlackShortcut = SlackShortcut,
    Constraints extends ShortcutConstraints<Shortcut> = ShortcutConstraints<Shortcut>
  >(
    callbackIdOrConstraints: string | RegExp | Constraints,
    ...listeners: Middleware<SlackShortcutMiddlewareArgs<Extract<Shortcut, { type: Constraints['type'] }>>>[]
  ): void {
    const constraints: ShortcutConstraints =
      typeof callbackIdOrConstraints === 'string' || util.types.isRegExp(callbackIdOrConstraints)
        ? { callback_id: callbackIdOrConstraints }
        : callbackIdOrConstraints;

    // Fail early if the constraints contain invalid keys
    const unknownConstraintKeys = Object.keys(constraints).filter((k) => k !== 'callback_id' && k !== 'type');
    if (unknownConstraintKeys.length > 0) {
      this.logger.error(
        `Slack listener cannot be attached using unknown constraint keys: ${unknownConstraintKeys.join(', ')}`,
      );
      return;
    }

    this.listeners.push([
      onlyShortcuts,
      matchConstraints(constraints),
      ...listeners,
    ] as Middleware<AnyMiddlewareArgs>[]);
  }

  // NOTE: this is what's called a convenience generic, so that types flow more easily without casting.
  // https://basarat.gitbooks.io/typescript/docs/types/generics.html#design-pattern-convenience-generic
  public action<Action extends SlackAction = SlackAction>(
    actionId: string | RegExp,
    ...listeners: Middleware<SlackActionMiddlewareArgs<Action>>[]
  ): void;
  public action<
    Action extends SlackAction = SlackAction,
    Constraints extends ActionConstraints<Action> = ActionConstraints<Action>
  >(
    constraints: Constraints,
    // NOTE: Extract<> is able to return the whole union when type: undefined. Why?
    ...listeners: Middleware<SlackActionMiddlewareArgs<Extract<Action, { type: Constraints['type'] }>>>[]
  ): void;
  public action<
    Action extends SlackAction = SlackAction,
    Constraints extends ActionConstraints<Action> = ActionConstraints<Action>
  >(
    actionIdOrConstraints: string | RegExp | Constraints,
    ...listeners: Middleware<SlackActionMiddlewareArgs<Extract<Action, { type: Constraints['type'] }>>>[]
  ): void {
    // Normalize Constraints
    const constraints: ActionConstraints =
      typeof actionIdOrConstraints === 'string' || util.types.isRegExp(actionIdOrConstraints)
        ? { action_id: actionIdOrConstraints }
        : actionIdOrConstraints;

    // Fail early if the constraints contain invalid keys
    const unknownConstraintKeys = Object.keys(constraints).filter(
      (k) => k !== 'action_id' && k !== 'block_id' && k !== 'callback_id' && k !== 'type',
    );
    if (unknownConstraintKeys.length > 0) {
      this.logger.error(
        `Action listener cannot be attached using unknown constraint keys: ${unknownConstraintKeys.join(', ')}`,
      );
      return;
    }

    this.listeners.push([onlyActions, matchConstraints(constraints), ...listeners] as Middleware<AnyMiddlewareArgs>[]);
  }

  public command(commandName: string | RegExp, ...listeners: Middleware<SlackCommandMiddlewareArgs>[]): void {
    this.listeners.push([onlyCommands, matchCommandName(commandName), ...listeners] as Middleware<AnyMiddlewareArgs>[]);
  }

  public options<Source extends OptionsSource = 'block_suggestion'>(
    actionId: string | RegExp,
    ...listeners: Middleware<SlackOptionsMiddlewareArgs<Source>>[]
  ): void;
  // TODO: reflect the type in constraits to Source
  public options<Source extends OptionsSource = OptionsSource>(
    constraints: ActionConstraints,
    ...listeners: Middleware<SlackOptionsMiddlewareArgs<Source>>[]
  ): void;
  // TODO: reflect the type in constraits to Source
  public options<Source extends OptionsSource = OptionsSource>(
    actionIdOrConstraints: string | RegExp | ActionConstraints,
    ...listeners: Middleware<SlackOptionsMiddlewareArgs<Source>>[]
  ): void {
    const constraints: ActionConstraints =
      typeof actionIdOrConstraints === 'string' || util.types.isRegExp(actionIdOrConstraints)
        ? { action_id: actionIdOrConstraints }
        : actionIdOrConstraints;

    this.listeners.push([onlyOptions, matchConstraints(constraints), ...listeners] as Middleware<AnyMiddlewareArgs>[]);
  }

  public view<ViewActionType extends SlackViewAction = SlackViewAction>(
    callbackId: string | RegExp,
    ...listeners: Middleware<SlackViewMiddlewareArgs<ViewActionType>>[]
  ): void;
  public view<ViewActionType extends SlackViewAction = SlackViewAction>(
    constraints: ViewConstraints,
    ...listeners: Middleware<SlackViewMiddlewareArgs<ViewActionType>>[]
  ): void;
  public view<ViewActionType extends SlackViewAction = SlackViewAction>(
    callbackIdOrConstraints: string | RegExp | ViewConstraints,
    ...listeners: Middleware<SlackViewMiddlewareArgs<ViewActionType>>[]
  ): void {
    const constraints: ViewConstraints =
      typeof callbackIdOrConstraints === 'string' || util.types.isRegExp(callbackIdOrConstraints)
        ? { callback_id: callbackIdOrConstraints, type: 'view_submission' }
        : callbackIdOrConstraints;
    // Fail early if the constraints contain invalid keys
    const unknownConstraintKeys = Object.keys(constraints).filter((k) => k !== 'callback_id' && k !== 'type');
    if (unknownConstraintKeys.length > 0) {
      this.logger.error(
        `View listener cannot be attached using unknown constraint keys: ${unknownConstraintKeys.join(', ')}`,
      );
      return;
    }

    if (constraints.type !== undefined && !validViewTypes.includes(constraints.type)) {
      this.logger.error(`View listener cannot be attached using unknown view event type: ${constraints.type}`);
      return;
    }

    this.listeners.push([
      onlyViewActions,
      matchConstraints(constraints),
      ...listeners,
    ] as Middleware<AnyMiddlewareArgs>[]);
  }

  public error(errorHandler: ErrorHandler): void {
    this.errorHandler = errorHandler;
  }

  /**
   * Handles events from the receiver
   */
  public async processEvent(event: ReceiverEvent): Promise<void> {
    const { body, ack } = event;

    if (this.developerMode) {
      // log the body of the event
      // this may contain sensitive info like tokens
      this.logger.debug(JSON.stringify(body));
    }

    // TODO: when generating errors (such as in the say utility) it may become useful to capture the current context,
    // or even all of the args, as properties of the error. This would give error handling code some ability to deal
    // with "finally" type error situations.
    // Introspect the body to determine what type of incoming event is being handled, and any channel context
    const { type, conversationId } = getTypeAndConversation(body);
    // If the type could not be determined, warn and exit
    if (type === undefined) {
      this.logger.warn('Could not determine the type of an incoming event. No listeners will be called.');
      return;
    }

    // From this point on, we assume that body is not just a key-value map, but one of the types of bodies we expect
    const bodyArg = body as AnyMiddlewareArgs['body'];

    // Check if type event with the authorizations object or if it has a top level is_enterprise_install property
    const isEnterpriseInstall = isBodyWithTypeEnterpriseInstall(bodyArg, type);
    const source = buildSource(type, conversationId, bodyArg, isEnterpriseInstall);

    let authorizeResult: AuthorizeResult;
    try {
      if (source.isEnterpriseInstall) {
        authorizeResult = await this.authorize(source as AuthorizeSourceData<true>, bodyArg);
      } else {
        authorizeResult = await this.authorize(source as AuthorizeSourceData<false>, bodyArg);
      }
    } catch (error) {
      this.logger.warn('Authorization of incoming event did not succeed. No listeners will be called.');
<<<<<<< HEAD
      return this.handleError(error, { body: bodyArg, logger: this.logger });
=======
      error.code = 'slack_bolt_authorization_error';
      return this.handleError(error);
>>>>>>> 93573fab
    }

    // Try to set teamId from AuthorizeResult before using one from source
    if (authorizeResult.teamId === undefined && source.teamId !== undefined) {
      authorizeResult.teamId = source.teamId;
    }

    // Try to set enterpriseId from AuthorizeResult before using one from source
    if (authorizeResult.enterpriseId === undefined && source.enterpriseId !== undefined) {
      authorizeResult.enterpriseId = source.enterpriseId;
    }

    const context: Context = { ...authorizeResult };

    // Factory for say() utility
    const createSay = (channelId: string): SayFn => {
      const token = selectToken(context);
      return (message: Parameters<SayFn>[0]) => {
        const postMessageArguments: ChatPostMessageArguments =
          typeof message === 'string'
            ? { token, text: message, channel: channelId }
            : { ...message, token, channel: channelId };

        return this.client.chat.postMessage(postMessageArguments);
      };
    };

    // Set body and payload (this value will eventually conform to AnyMiddlewareArgs)
    // NOTE: the following doesn't work because... distributive?
    // const listenerArgs: Partial<AnyMiddlewareArgs> = {
    const listenerArgs: Pick<AnyMiddlewareArgs, 'body' | 'payload'> & {
      /** Say function might be set below */
      say?: SayFn;
      /** Respond function might be set below */
      respond?: RespondFn;
      /** Ack function might be set below */
      ack?: AckFn<any>;
    } = {
      body: bodyArg,
      payload:
        type === IncomingEventType.Event
          ? (bodyArg as SlackEventMiddlewareArgs['body']).event
          : type === IncomingEventType.ViewAction
          ? (bodyArg as SlackViewMiddlewareArgs['body']).view
          : type === IncomingEventType.Shortcut
          ? (bodyArg as SlackShortcutMiddlewareArgs['body'])
          : type === IncomingEventType.Action &&
            isBlockActionOrInteractiveMessageBody(bodyArg as SlackActionMiddlewareArgs['body'])
          ? (bodyArg as SlackActionMiddlewareArgs<BlockAction | InteractiveMessage>['body']).actions[0]
          : (bodyArg as (
              | Exclude<
                  AnyMiddlewareArgs,
                  SlackEventMiddlewareArgs | SlackActionMiddlewareArgs | SlackViewMiddlewareArgs
                >
              | SlackActionMiddlewareArgs<Exclude<SlackAction, BlockAction | InteractiveMessage>>
            )['body']),
    };

    // Set aliases
    if (type === IncomingEventType.Event) {
      const eventListenerArgs = listenerArgs as SlackEventMiddlewareArgs;
      eventListenerArgs.event = eventListenerArgs.payload;
      if (eventListenerArgs.event.type === 'message') {
        const messageEventListenerArgs = eventListenerArgs as SlackEventMiddlewareArgs<'message'>;
        messageEventListenerArgs.message = messageEventListenerArgs.payload;
      }
    } else if (type === IncomingEventType.Action) {
      const actionListenerArgs = listenerArgs as SlackActionMiddlewareArgs;
      actionListenerArgs.action = actionListenerArgs.payload;
    } else if (type === IncomingEventType.Command) {
      const commandListenerArgs = listenerArgs as SlackCommandMiddlewareArgs;
      commandListenerArgs.command = commandListenerArgs.payload;
    } else if (type === IncomingEventType.Options) {
      const optionListenerArgs = listenerArgs as SlackOptionsMiddlewareArgs<OptionsSource>;
      optionListenerArgs.options = optionListenerArgs.payload;
    } else if (type === IncomingEventType.ViewAction) {
      const viewListenerArgs = listenerArgs as SlackViewMiddlewareArgs;
      viewListenerArgs.view = viewListenerArgs.payload;
    } else if (type === IncomingEventType.Shortcut) {
      const shortcutListenerArgs = listenerArgs as SlackShortcutMiddlewareArgs;
      shortcutListenerArgs.shortcut = shortcutListenerArgs.payload;
    }

    // Set say() utility
    if (conversationId !== undefined && type !== IncomingEventType.Options) {
      listenerArgs.say = createSay(conversationId);
    }

    // Set respond() utility
    if (body.response_url) {
      listenerArgs.respond = buildRespondFn(this.axios, body.response_url);
    } else if (typeof body.response_urls !== 'undefined' && body.response_urls.length > 0) {
      // This can exist only when view_submission payloads - response_url_enabled: true
      listenerArgs.respond = buildRespondFn(this.axios, body.response_urls[0].response_url);
    }

    // Set ack() utility
    if (type !== IncomingEventType.Event) {
      listenerArgs.ack = ack;
    } else {
      // Events API requests are acknowledged right away, since there's no data expected
      await ack();
    }

    // Get the client arg
    let { client } = this;
    const token = selectToken(context);

    if (token !== undefined) {
      let pool;
      const clientOptionsCopy = { ...this.clientOptions };
      if (authorizeResult.teamId !== undefined) {
        pool = this.clients[authorizeResult.teamId];
        if (pool === undefined) {
          // eslint-disable-next-line no-multi-assign
          pool = this.clients[authorizeResult.teamId] = new WebClientPool();
        }
        // Add teamId to clientOptions so it can be automatically added to web-api calls
        clientOptionsCopy.teamId = authorizeResult.teamId;
      } else if (authorizeResult.enterpriseId !== undefined) {
        pool = this.clients[authorizeResult.enterpriseId];
        if (pool === undefined) {
          // eslint-disable-next-line no-multi-assign
          pool = this.clients[authorizeResult.enterpriseId] = new WebClientPool();
        }
      }
      if (pool !== undefined) {
        client = pool.getOrCreate(token, clientOptionsCopy);
      }
    }

    // Dispatch event through the global middleware chain
    try {
      await processMiddleware(
        this.middleware,
        listenerArgs as AnyMiddlewareArgs,
        context,
        client,
        this.logger,
        async () => {
          // Dispatch the event through the listener middleware chains and aggregate their results
          // TODO: change the name of this.middleware and this.listeners to help this make more sense
          const listenerResults = this.listeners.map(async (origListenerMiddleware) => {
            // Copy the array so modifications don't affect the original
            const listenerMiddleware = [...origListenerMiddleware];

            // Don't process the last item in the listenerMiddleware array - it shouldn't get a next fn
            const listener = listenerMiddleware.pop();

            if (listener !== undefined) {
              return processMiddleware(
                listenerMiddleware,
                listenerArgs as AnyMiddlewareArgs,
                context,
                client,
                this.logger,
                async () =>
                  // When the listener middleware chain is done processing, call the listener without a next fn
                  listener({ ...(listenerArgs as AnyMiddlewareArgs), context, client, logger: this.logger }),
              );
            }
          });

          const settledListenerResults = await allSettled(listenerResults);
          const rejectedListenerResults = settledListenerResults.filter(
            (lr) => lr.status === 'rejected',
          ) as allSettled.PromiseRejection<Error>[];
          if (rejectedListenerResults.length === 1) {
            throw rejectedListenerResults[0].reason;
          } else if (rejectedListenerResults.length > 1) {
            throw new MultipleListenerError(rejectedListenerResults.map((rlr) => rlr.reason));
          }
        },
      );
    } catch (error) {
      return this.handleError(error, { ...listenerArgs as AnyMiddlewareArgs, context, client, logger: this.logger });
    }
  }

  /**
   * Global error handler. The final destination for all errors (hopefully).
   */
  private handleError(error: Error, middlewareArgs: Object): Promise<void> {
    return this.errorHandler(asCodedError(error), middlewareArgs);
  }
}

// ----------------------------
// For the constructor

const tokenUsage =
  'Apps used in one workspace should be initialized with a token. Apps used in many workspaces ' +
  'should be initialized with oauth installer or authorize.';

function defaultErrorHandler(logger: Logger): ErrorHandler {
  return (error) => {
    logger.error(error);

    return Promise.reject(error);
  };
}

// -----------
// singleAuthorization

function runAuthTestForBotToken(
  client: WebClient,
  authorization: Partial<AuthorizeResult> & { botToken: Required<AuthorizeResult>['botToken'] },
): Promise<{ botUserId: string; botId: string }> {
  // TODO: warn when something needed isn't found
  return authorization.botUserId !== undefined && authorization.botId !== undefined
    ? Promise.resolve({ botUserId: authorization.botUserId, botId: authorization.botId })
    : client.auth.test({ token: authorization.botToken }).then((result) => {
        return {
          botUserId: result.user_id as string,
          botId: result.bot_id as string,
        };
      });
}

// the shortened type, which is supposed to be used only in this source file
type Authorization = Partial<AuthorizeResult> & { botToken: Required<AuthorizeResult>['botToken'] };

async function buildAuthorizeResult(
  isEnterpriseInstall: boolean,
  authTestResult: Promise<{ botUserId: string; botId: string }>,
  authorization: Authorization,
): Promise<AuthorizeResult> {
  return { isEnterpriseInstall, botToken: authorization.botToken, ...(await authTestResult) };
}

function singleAuthorization(
  client: WebClient,
  authorization: Authorization,
  tokenVerificationEnabled: boolean,
): Authorize<boolean> {
  // As Authorize function has a reference to this local variable,
  // this local variable can behave as auth.test call result cache for the function
  let cachedAuthTestResult: Promise<{ botUserId: string; botId: string }>;
  if (tokenVerificationEnabled) {
    // call auth.test immediately
    cachedAuthTestResult = runAuthTestForBotToken(client, authorization);
    return async ({ isEnterpriseInstall }) => {
      return buildAuthorizeResult(isEnterpriseInstall, cachedAuthTestResult, authorization);
    };
  }
  return async ({ isEnterpriseInstall }) => {
    // hold off calling auth.test API until the first access to authorize function
    cachedAuthTestResult = runAuthTestForBotToken(client, authorization);
    return buildAuthorizeResult(isEnterpriseInstall, cachedAuthTestResult, authorization);
  };
}

// ----------------------------
// For processEvent method

/**
 * Helper which builds the data structure the authorize hook uses to provide tokens for the context.
 */
function buildSource<IsEnterpriseInstall extends boolean>(
  type: IncomingEventType,
  channelId: string | undefined,
  body: AnyMiddlewareArgs['body'],
  isEnterpriseInstall: IsEnterpriseInstall,
): AuthorizeSourceData<IsEnterpriseInstall> {
  // NOTE: potentially something that can be optimized, so that each of these conditions isn't evaluated more than once.
  // if this makes it prettier, great! but we should probably check perf before committing to any specific optimization.

  const teamId: string | undefined = (() => {
    if (type === IncomingEventType.Event) {
      const bodyAsEvent = body as SlackEventMiddlewareArgs['body'];
      if (
        Array.isArray(bodyAsEvent.authorizations) &&
        bodyAsEvent.authorizations[0] !== undefined &&
        bodyAsEvent.authorizations[0].team_id !== null
      ) {
        return bodyAsEvent.authorizations[0].team_id;
      }
      return bodyAsEvent.team_id;
    }

    if (type === IncomingEventType.Command) {
      return (body as SlackCommandMiddlewareArgs['body']).team_id;
    }

    if (
      type === IncomingEventType.Action ||
      type === IncomingEventType.Options ||
      type === IncomingEventType.ViewAction ||
      type === IncomingEventType.Shortcut
    ) {
      const bodyAsActionOrOptionsOrViewActionOrShortcut = body as (
        | SlackActionMiddlewareArgs
        | SlackOptionsMiddlewareArgs
        | SlackViewMiddlewareArgs
        | SlackShortcutMiddlewareArgs
      )['body'];

      // When the app is installed using org-wide deployment, team property will be null
      if (
        typeof bodyAsActionOrOptionsOrViewActionOrShortcut.team !== 'undefined' &&
        bodyAsActionOrOptionsOrViewActionOrShortcut.team !== null
      ) {
        return bodyAsActionOrOptionsOrViewActionOrShortcut.team.id;
      }

      // This is the only place where this function might return undefined
      return bodyAsActionOrOptionsOrViewActionOrShortcut.user.team_id;
    }

    return assertNever(type);
  })();

  const enterpriseId: string | undefined = (() => {
    if (type === IncomingEventType.Event) {
      const bodyAsEvent = body as SlackEventMiddlewareArgs['body'];
      if (
        Array.isArray(bodyAsEvent.authorizations) &&
        bodyAsEvent.authorizations[0] !== undefined &&
        bodyAsEvent.authorizations[0].enterprise_id !== null
      ) {
        return bodyAsEvent.authorizations[0].enterprise_id;
      }
      return bodyAsEvent.enterprise_id;
    }

    if (type === IncomingEventType.Command) {
      return (body as SlackCommandMiddlewareArgs['body']).enterprise_id;
    }

    if (
      type === IncomingEventType.Action ||
      type === IncomingEventType.Options ||
      type === IncomingEventType.ViewAction ||
      type === IncomingEventType.Shortcut
    ) {
      // NOTE: no type system backed exhaustiveness check within this group of incoming event types
      const bodyAsActionOrOptionsOrViewActionOrShortcut = body as (
        | SlackActionMiddlewareArgs
        | SlackOptionsMiddlewareArgs
        | SlackViewMiddlewareArgs
        | SlackShortcutMiddlewareArgs
      )['body'];

      if (
        typeof bodyAsActionOrOptionsOrViewActionOrShortcut.enterprise !== 'undefined' &&
        bodyAsActionOrOptionsOrViewActionOrShortcut.enterprise !== null
      ) {
        return bodyAsActionOrOptionsOrViewActionOrShortcut.enterprise.id;
      }

      // When the app is installed using org-wide deployment, team property will be null
      if (
        typeof bodyAsActionOrOptionsOrViewActionOrShortcut.team !== 'undefined' &&
        bodyAsActionOrOptionsOrViewActionOrShortcut.team !== null
      ) {
        return bodyAsActionOrOptionsOrViewActionOrShortcut.team.enterprise_id;
      }

      return undefined;
    }

    return assertNever(type);
  })();

  const userId: string | undefined = (() => {
    if (type === IncomingEventType.Event) {
      // NOTE: no type system backed exhaustiveness check within this incoming event type
      const { event } = body as SlackEventMiddlewareArgs['body'];
      if ('user' in event) {
        if (typeof event.user === 'string') {
          return event.user;
        }
        if (typeof event.user === 'object') {
          return event.user.id;
        }
      }
      if ('channel' in event && typeof event.channel !== 'string' && 'creator' in event.channel) {
        return event.channel.creator;
      }
      if ('subteam' in event && event.subteam.created_by !== undefined) {
        return event.subteam.created_by;
      }
      return undefined;
    }

    if (
      type === IncomingEventType.Action ||
      type === IncomingEventType.Options ||
      type === IncomingEventType.ViewAction ||
      type === IncomingEventType.Shortcut
    ) {
      // NOTE: no type system backed exhaustiveness check within this incoming event type
      const bodyAsActionOrOptionsOrViewActionOrShortcut = body as (
        | SlackActionMiddlewareArgs
        | SlackOptionsMiddlewareArgs
        | SlackViewMiddlewareArgs
        | SlackShortcutMiddlewareArgs
      )['body'];
      return bodyAsActionOrOptionsOrViewActionOrShortcut.user.id;
    }

    if (type === IncomingEventType.Command) {
      return (body as SlackCommandMiddlewareArgs['body']).user_id;
    }

    return assertNever(type);
  })();

  return {
    userId,
    isEnterpriseInstall,
    teamId: teamId as IsEnterpriseInstall extends true ? string | undefined : string,
    enterpriseId: enterpriseId as IsEnterpriseInstall extends true ? string : string | undefined,
    conversationId: channelId,
  };
}

function isBodyWithTypeEnterpriseInstall(body: AnyMiddlewareArgs['body'], type: IncomingEventType): boolean {
  if (type === IncomingEventType.Event) {
    const bodyAsEvent = body as SlackEventMiddlewareArgs['body'];
    if (Array.isArray(bodyAsEvent.authorizations) && bodyAsEvent.authorizations[0] !== undefined) {
      return !!bodyAsEvent.authorizations[0].is_enterprise_install;
    }
  }
  // command payloads have this property set as a string
  if (typeof body.is_enterprise_install === 'string') {
    return body.is_enterprise_install === 'true';
  }
  // all remaining types have a boolean property
  if (body.is_enterprise_install !== undefined) {
    return body.is_enterprise_install;
  }
  // as a fallback we assume it's a single team installation (but this should never happen)
  return false;
}

function isBlockActionOrInteractiveMessageBody(
  body: SlackActionMiddlewareArgs['body'],
): body is SlackActionMiddlewareArgs<BlockAction | InteractiveMessage>['body'] {
  return (body as SlackActionMiddlewareArgs<BlockAction | InteractiveMessage>['body']).actions !== undefined;
}

// Returns either a bot token or a user token for client, say()
function selectToken(context: Context): string | undefined {
  return context.botToken !== undefined ? context.botToken : context.userToken;
}

function buildRespondFn(
  axiosInstance: AxiosInstance,
  response_url: string,
): (response: string | RespondArguments) => Promise<AxiosResponse> {
  return async (message: string | RespondArguments) => {
    const normalizedArgs: RespondArguments = typeof message === 'string' ? { text: message } : message;
    return axiosInstance.post(response_url, normalizedArgs);
  };
}

// ----------------------------
// For listener registration methods

const validViewTypes = ['view_closed', 'view_submission'];

// ----------------------------
// Instrumentation
// Don't change the position of the following code
addAppMetadata({ name: packageJson.name, version: packageJson.version });<|MERGE_RESOLUTION|>--- conflicted
+++ resolved
@@ -129,7 +129,7 @@
 }
 
 export interface ErrorHandler {
-  (error: CodedError, middlewareArgs: Object): Promise<void>;
+  (error: CodedError): Promise<void>;
 }
 
 class WebClientPool {
@@ -673,12 +673,8 @@
       }
     } catch (error) {
       this.logger.warn('Authorization of incoming event did not succeed. No listeners will be called.');
-<<<<<<< HEAD
-      return this.handleError(error, { body: bodyArg, logger: this.logger });
-=======
       error.code = 'slack_bolt_authorization_error';
       return this.handleError(error);
->>>>>>> 93573fab
     }
 
     // Try to set teamId from AuthorizeResult before using one from source
@@ -854,15 +850,15 @@
         },
       );
     } catch (error) {
-      return this.handleError(error, { ...listenerArgs as AnyMiddlewareArgs, context, client, logger: this.logger });
+      return this.handleError(error);
     }
   }
 
   /**
    * Global error handler. The final destination for all errors (hopefully).
    */
-  private handleError(error: Error, middlewareArgs: Object): Promise<void> {
-    return this.errorHandler(asCodedError(error), middlewareArgs);
+  private handleError(error: Error): Promise<void> {
+    return this.errorHandler(asCodedError(error));
   }
 }
 
