--- conflicted
+++ resolved
@@ -5,9 +5,9 @@
   CustomFunctionCompleteSuccessError,
   CustomFunctionInitializationError,
 } from './errors';
-<<<<<<< HEAD
 import { autoAcknowledge, matchEventType, onlyEvents } from './middleware/builtin';
 import type {
+  AllMiddlewareArgs,
   AnyMiddlewareArgs,
   Context,
   Middleware,
@@ -15,22 +15,11 @@
   SlackEventMiddlewareArgsOptions,
 } from './types';
 
-/** Interfaces */
-
-=======
-import { matchEventType, onlyEvents } from './middleware/builtin';
-import type { AllMiddlewareArgs, AnyMiddlewareArgs, Context, Middleware, SlackEventMiddlewareArgs } from './types';
->>>>>>> 46744f79
 interface FunctionCompleteArguments {
   // biome-ignore lint/suspicious/noExplicitAny: TODO: could probably improve custom function parameter shapes - deno-slack-sdk has a bunch of this stuff we should move to slack/types
   outputs?: Record<string, any>;
 }
-<<<<<<< HEAD
 
-/** Types */
-
-=======
->>>>>>> 46744f79
 export type FunctionCompleteFn = (params?: FunctionCompleteArguments) => Promise<FunctionsCompleteSuccessResponse>;
 
 interface FunctionFailArguments {
@@ -39,22 +28,14 @@
 
 export type FunctionFailFn = (params: FunctionFailArguments) => Promise<FunctionsCompleteErrorResponse>;
 
-<<<<<<< HEAD
 export type SlackCustomFunctionMiddlewareArgs<
   Options extends SlackEventMiddlewareArgsOptions = { autoAcknowledge: true },
 > = SlackEventMiddlewareArgs<'function_executed', Options> & {
-=======
-export type SlackCustomFunctionMiddlewareArgs = SlackEventMiddlewareArgs<'function_executed'> & {
->>>>>>> 46744f79
   inputs: FunctionExecutedEvent['inputs'];
   complete: FunctionCompleteFn;
   fail: FunctionFailFn;
 };
 
-<<<<<<< HEAD
-/*
- * Middleware that filters out function scoped events that do not match the provided callback ID
-=======
 /** @deprecated use Middleware<SlackCustomFunctionMiddlewareArgs>[] instead - this may be removed in a minor release */
 export type CustomFunctionMiddleware = Middleware<SlackCustomFunctionMiddlewareArgs>[];
 
@@ -65,7 +46,6 @@
 
 /*
  * Middleware that matches a function callback ID
->>>>>>> 46744f79
  */
 export function matchCallbackId(callbackId: string): Middleware<SlackCustomFunctionMiddlewareArgs> {
   return async ({ payload, next }) => {
@@ -76,7 +56,6 @@
 }
 
 /** Class */
-<<<<<<< HEAD
 export class CustomFunction<Options extends SlackEventMiddlewareArgsOptions = { autoAcknowledge: true }> {
   /** Function callback_id */
   public callbackId: string;
@@ -107,44 +86,20 @@
         ...this.listeners,
       ] as Middleware<AnyMiddlewareArgs>[];
     }
-=======
-export class CustomFunction {
-  /** Function callback_id */
-  public callbackId: string;
-
-  private listeners: Middleware<SlackCustomFunctionMiddlewareArgs>[];
-
-  public constructor(callbackId: string, listeners: Middleware<SlackCustomFunctionMiddlewareArgs>[]) {
-    validate(callbackId, listeners);
-
-    this.callbackId = callbackId;
-    this.listeners = listeners;
-  }
-
-  public getListeners(): Middleware<AnyMiddlewareArgs>[] {
->>>>>>> 46744f79
     return [
       onlyEvents,
       matchEventType('function_executed'),
       matchCallbackId(this.callbackId),
       ...this.listeners,
-<<<<<<< HEAD
-    ] as Middleware<AnyMiddlewareArgs>[];
-=======
     ] as Middleware<AnyMiddlewareArgs>[]; // FIXME: workaround for TypeScript 4.7 breaking changes
->>>>>>> 46744f79
   }
 }
 
 /** Helper Functions */
-<<<<<<< HEAD
 export function validate<Options extends SlackEventMiddlewareArgsOptions = { autoAcknowledge: true }>(
   callbackId: string,
   middleware: Middleware<SlackCustomFunctionMiddlewareArgs<Options>>[],
 ): void {
-=======
-export function validate(callbackId: string, middleware: Middleware<SlackCustomFunctionMiddlewareArgs>[]): void {
->>>>>>> 46744f79
   // Ensure callbackId is valid
   if (typeof callbackId !== 'string') {
     const errorMsg = 'CustomFunction expects a callback_id as the first argument';
@@ -179,11 +134,7 @@
     throw new CustomFunctionCompleteSuccessError(errorMsg);
   }
 
-<<<<<<< HEAD
-  return (params: Parameters<FunctionCompleteFn>[0] = {}) =>
-=======
   return (params: FunctionCompleteArguments = {}) =>
->>>>>>> 46744f79
     client.functions.completeSuccess({
       outputs: params.outputs || {},
       function_execution_id: functionExecutionId,
@@ -201,17 +152,9 @@
     throw new CustomFunctionCompleteFailError(errorMsg);
   }
 
-<<<<<<< HEAD
-  return (params: Parameters<FunctionFailFn>[0]) => {
-    const { error } = params ?? {};
-
-    return client.functions.completeError({
-      error,
-=======
   return (params: FunctionFailArguments) => {
     return client.functions.completeError({
       error: params.error,
->>>>>>> 46744f79
       function_execution_id: functionExecutionId,
     });
   };
