--- conflicted
+++ resolved
@@ -1,14 +1,10 @@
 import 'mocha';
 import { assert } from 'chai';
 import sinon from 'sinon';
-<<<<<<< HEAD
-import { ErrorCode } from '../errors';
-=======
 import rewiremock from 'rewiremock';
 import { Logger } from '@slack/logger';
 import { WebClient } from '@slack/web-api';
-import { ErrorCode, ContextMissingPropertyError } from '../errors';
->>>>>>> 926b6699
+import { ErrorCode } from '../errors';
 import { Override, createFakeLogger } from '../test-helpers';
 import {
   SlackEventMiddlewareArgs,
@@ -349,40 +345,6 @@
 });
 
 describe('ignoreSelf()', () => {
-<<<<<<< HEAD
-=======
-  it('should handle context missing error', async () => {
-    // Arrange
-    const fakeNext = sinon.fake.resolves(null);
-    const fakeBotUserId = undefined;
-    const fakeArgs = {
-      next: fakeNext,
-      context: { botUserId: fakeBotUserId, botId: fakeBotUserId },
-    } as unknown as MemberJoinedOrLeftChannelMiddlewareArgs;
-
-    const { ignoreSelf: getIgnoreSelfMiddleware } = await importBuiltin();
-
-    // Act
-    const middleware = getIgnoreSelfMiddleware();
-
-    let error;
-    try {
-      await middleware(fakeArgs);
-    } catch (err: any) {
-      error = err;
-    }
-
-    // Assert
-    const expectedError = new ContextMissingPropertyError(
-      'botId',
-      'Cannot ignore events from the app without a bot ID. Ensure authorize callback returns a botId.',
-    );
-
-    assert.equal(error.code, expectedError.code);
-    assert.equal(error.missingProperty, expectedError.missingProperty);
-  });
-
->>>>>>> 926b6699
   it("should immediately call next(), because incoming middleware args don't contain event", async () => {
     // Arrange
     const fakeNext = sinon.fake();
@@ -424,6 +386,29 @@
         bot_id: fakeBotUserId,
       },
     } as any;
+
+    const { ignoreSelf: getIgnoreSelfMiddleware } = await importBuiltin();
+
+    // Act
+    const middleware = getIgnoreSelfMiddleware();
+    await middleware(fakeArgs);
+
+    // Assert
+    assert(fakeNext.notCalled);
+  });
+
+  it("should filter an event out when only a botUserId is passed", async () => {
+    // Arrange
+    const fakeNext = sinon.fake();
+    const fakeBotUserId = 'BUSER1';
+    const fakeArgs = {
+      next: fakeNext,
+      context: { botUserId: fakeBotUserId },
+      event: {
+        type: 'tokens_revoked',
+        user: fakeBotUserId,
+      },
+    } as unknown as TokensRevokedMiddlewareArgs;
 
     const { ignoreSelf: getIgnoreSelfMiddleware } = await importBuiltin();
 
