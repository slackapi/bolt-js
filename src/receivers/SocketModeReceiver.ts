/* eslint-disable @typescript-eslint/no-explicit-any */
import { SocketModeClient } from '@slack/socket-mode';
import { createServer, IncomingMessage, ServerResponse } from 'http';
import { Logger, ConsoleLogger, LogLevel } from '@slack/logger';
import { InstallProvider, CallbackOptions, InstallProviderOptions, InstallURLOptions } from '@slack/oauth';
import { AppsConnectionsOpenResponse } from '@slack/web-api';
import App from '../App';
import { Receiver, ReceiverEvent } from '../types';
import defaultRenderHtmlForInstallPath from './render-html-for-install-path';
import { prepareRoutes, ReceiverRoutes } from './custom-routes';

// TODO: we throw away the key names for endpoints, so maybe we should use this interface. is it better for migrations?
// if that's the reason, let's document that with a comment.
export interface SocketModeReceiverOptions {
  logger?: Logger;
  logLevel?: LogLevel;
  clientId?: string;
  clientSecret?: string;
  stateSecret?: InstallProviderOptions['stateSecret']; // required when using default stateStore
  redirectUri?: string;
  installationStore?: InstallProviderOptions['installationStore']; // default MemoryInstallationStore
  scopes?: InstallURLOptions['scopes'];
  installerOptions?: InstallerOptions;
  appToken: string; // App Level Token
  customRoutes?: CustomRoute[];
}

export interface CustomRoute {
  path: string;
  method: string | string[];
  handler: (req: IncomingMessage, res: ServerResponse) => void;
}

// Additional Installer Options
interface InstallerOptions {
  stateStore?: InstallProviderOptions['stateStore']; // default ClearStateStore
  stateVerification?: InstallProviderOptions['stateVerification']; // default true
  authVersion?: InstallProviderOptions['authVersion']; // default 'v2'
  metadata?: InstallURLOptions['metadata'];
  installPath?: string;
  directInstall?: boolean; // see https://api.slack.com/start/distributing/directory#direct_install
  renderHtmlForInstallPath?: (url: string) => string;
  redirectUriPath?: string;
  callbackOptions?: CallbackOptions;
  userScopes?: InstallURLOptions['userScopes'];
  clientOptions?: InstallProviderOptions['clientOptions'];
  authorizationUrl?: InstallProviderOptions['authorizationUrl'];
  port?: number; // used to create a server when doing OAuth
}

/**
 * Receives Events, Slash Commands, and Actions of a web socket connection
 */
export default class SocketModeReceiver implements Receiver {
  /* Express app */
  public client: SocketModeClient;

  private app: App | undefined;

  private logger: Logger;

  public installer: InstallProvider | undefined = undefined;

  private routes: ReceiverRoutes;

  public constructor({
    appToken,
    logger = undefined,
    logLevel = LogLevel.INFO,
    clientId = undefined,
    clientSecret = undefined,
    stateSecret = undefined,
    redirectUri = undefined,
    installationStore = undefined,
    scopes = undefined,
    installerOptions = {},
    customRoutes = [],
  }: SocketModeReceiverOptions) {
    this.client = new SocketModeClient({
      appToken,
      logLevel,
      logger,
      clientOptions: installerOptions.clientOptions,
    });

    this.logger = logger ?? (() => {
      const defaultLogger = new ConsoleLogger();
      defaultLogger.setLevel(logLevel);
      return defaultLogger;
    })();
    this.routes = prepareRoutes(customRoutes);

<<<<<<< HEAD
    if (
      clientId !== undefined &&
      clientSecret !== undefined &&
       (installerOptions.stateVerification === false || // state store not needed
         stateSecret !== undefined ||
          installerOptions.stateStore !== undefined) // user provided state store
    ) {
=======
    // Initialize InstallProvider
    if (clientId !== undefined && clientSecret !== undefined &&
      (stateSecret !== undefined || installerOptions.stateStore !== undefined)) {
>>>>>>> 7ada220a
      this.installer = new InstallProvider({
        clientId,
        clientSecret,
        stateSecret,
        installationStore,
        logLevel,
        logger, // pass logger that was passed in constructor, not one created locally
        stateStore: installerOptions.stateStore,
        stateVerification: installerOptions.stateVerification,
        authVersion: installerOptions.authVersion ?? 'v2',
        clientOptions: installerOptions.clientOptions,
        authorizationUrl: installerOptions.authorizationUrl,
      });
    }

    // Add OAuth and/or custom routes to receiver
    if (this.installer !== undefined || customRoutes.length) {
      // use default or passed in redirect path
      const redirectUriPath = installerOptions.redirectUriPath === undefined ? '/slack/oauth_redirect' : installerOptions.redirectUriPath;

      // use default or passed in installPath
      const installPath = installerOptions.installPath === undefined ? '/slack/install' : installerOptions.installPath;
      const directInstallEnabled = installerOptions.directInstall !== undefined && installerOptions.directInstall;
      const port = installerOptions.port === undefined ? 3000 : installerOptions.port;

      // create install url options
      const installUrlOptions = {
        metadata: installerOptions.metadata,
        scopes: scopes ?? [],
        userScopes: installerOptions.userScopes,
        redirectUri,
      };
      const server = createServer(async (req, res) => {
<<<<<<< HEAD
        if (req.url !== undefined && req.url.startsWith(redirectUriPath)) {
          const { stateVerification, callbackOptions } = installerOptions;
          // call installer.handleCallback to wrap up the install flow
          if (stateVerification) {
            // eslint-disable-next-line @typescript-eslint/no-non-null-assertion
            await this.installer!.handleCallback(req, res, callbackOptions);
          } else {
            // when stateVerification is disabled
            // make installation options directly available to installation handler
            // eslint-disable-next-line @typescript-eslint/no-non-null-assertion
            await this.installer!.handleCallback(req, res, callbackOptions, installUrlOptions);
          }
        } else if (req.url !== undefined && req.url.startsWith(installPath)) {
          const { stateVerification, renderHtmlForInstallPath } = installerOptions;
          try {
            // eslint-disable-next-line @typescript-eslint/no-non-null-assertion
            const url = await this.installer!.generateInstallUrl(installUrlOptions, stateVerification);
            if (directInstallEnabled) {
              res.writeHead(302, { Location: url });
              res.end('');
            } else {
              res.writeHead(200, {});
              const renderHtml = renderHtmlForInstallPath !== undefined ?
                renderHtmlForInstallPath :
                defaultRenderHtmlForInstallPath;
              res.end(renderHtml(url));
=======
        // eslint-disable-next-line @typescript-eslint/no-non-null-assertion
        const method = req.method!.toUpperCase();

        // Handle OAuth-related requests
        if (this.installer) {
          // Installation has been initiated
          if (req.url && req.url.startsWith(redirectUriPath)) {
            // eslint-disable-next-line @typescript-eslint/no-non-null-assertion
            await this.installer!.handleCallback(req, res, installerOptions.callbackOptions);
            return;
          }

          // Visiting the installation endpoint
          if (req.url && req.url.startsWith(installPath)) {
            try {
              // eslint-disable-next-line @typescript-eslint/no-non-null-assertion
              const url = await this.installer!.generateInstallUrl({
                metadata: installerOptions.metadata,
                scopes: scopes ?? [],
                userScopes: installerOptions.userScopes,
              });
              if (directInstallEnabled) {
                res.writeHead(302, { Location: url });
                res.end('');
              } else {
                res.writeHead(200, {});
                const renderHtml = installerOptions.renderHtmlForInstallPath !== undefined ?
                  installerOptions.renderHtmlForInstallPath :
                  defaultRenderHtmlForInstallPath;
                res.end(renderHtml(url));
                return;
              }
            } catch (err) {
              const e = err as any;
              throw new Error(e);
>>>>>>> 7ada220a
            }
          }
        }

        // Handle request for custom routes
        if (customRoutes.length && req.url) {
          const match = this.routes[req.url] && this.routes[req.url][method] !== undefined;

          if (match) {
            this.routes[req.url][method](req, res);
            return;
          }
        }

        this.logger.info(`An unhandled HTTP request (${req.method}) made to ${req.url} was ignored`);
        res.writeHead(404, {});
        res.end();
      });

      this.logger.debug(`Listening for HTTP requests on port ${port}`);

      if (this.installer) {
        this.logger.debug(`Go to http://localhost:${port}${installPath} to initiate OAuth flow`);
      }

      // use port 3000 by default
      server.listen(port);
    }

    this.client.on('slack_event', async ({ ack, body }) => {
      const event: ReceiverEvent = {
        body,
        ack,
      };
      await this.app?.processEvent(event);
    });
  }

  public init(app: App): void {
    this.app = app;
  }

  public start(): Promise<AppsConnectionsOpenResponse> {
    // start socket mode client
    return this.client.start();
  }

  public stop(): Promise<void> {
    return new Promise((resolve, reject) => {
      try {
        this.client.disconnect();
        resolve();
      } catch (error) {
        reject(error);
      }
    });
  }
}<|MERGE_RESOLUTION|>--- conflicted
+++ resolved
@@ -90,7 +90,6 @@
     })();
     this.routes = prepareRoutes(customRoutes);
 
-<<<<<<< HEAD
     if (
       clientId !== undefined &&
       clientSecret !== undefined &&
@@ -98,11 +97,6 @@
          stateSecret !== undefined ||
           installerOptions.stateStore !== undefined) // user provided state store
     ) {
-=======
-    // Initialize InstallProvider
-    if (clientId !== undefined && clientSecret !== undefined &&
-      (stateSecret !== undefined || installerOptions.stateStore !== undefined)) {
->>>>>>> 7ada220a
       this.installer = new InstallProvider({
         clientId,
         clientSecret,
@@ -136,34 +130,6 @@
         redirectUri,
       };
       const server = createServer(async (req, res) => {
-<<<<<<< HEAD
-        if (req.url !== undefined && req.url.startsWith(redirectUriPath)) {
-          const { stateVerification, callbackOptions } = installerOptions;
-          // call installer.handleCallback to wrap up the install flow
-          if (stateVerification) {
-            // eslint-disable-next-line @typescript-eslint/no-non-null-assertion
-            await this.installer!.handleCallback(req, res, callbackOptions);
-          } else {
-            // when stateVerification is disabled
-            // make installation options directly available to installation handler
-            // eslint-disable-next-line @typescript-eslint/no-non-null-assertion
-            await this.installer!.handleCallback(req, res, callbackOptions, installUrlOptions);
-          }
-        } else if (req.url !== undefined && req.url.startsWith(installPath)) {
-          const { stateVerification, renderHtmlForInstallPath } = installerOptions;
-          try {
-            // eslint-disable-next-line @typescript-eslint/no-non-null-assertion
-            const url = await this.installer!.generateInstallUrl(installUrlOptions, stateVerification);
-            if (directInstallEnabled) {
-              res.writeHead(302, { Location: url });
-              res.end('');
-            } else {
-              res.writeHead(200, {});
-              const renderHtml = renderHtmlForInstallPath !== undefined ?
-                renderHtmlForInstallPath :
-                defaultRenderHtmlForInstallPath;
-              res.end(renderHtml(url));
-=======
         // eslint-disable-next-line @typescript-eslint/no-non-null-assertion
         const method = req.method!.toUpperCase();
 
@@ -171,27 +137,31 @@
         if (this.installer) {
           // Installation has been initiated
           if (req.url && req.url.startsWith(redirectUriPath)) {
-            // eslint-disable-next-line @typescript-eslint/no-non-null-assertion
-            await this.installer!.handleCallback(req, res, installerOptions.callbackOptions);
+            const { stateVerification, callbackOptions } = installerOptions;
+            if (stateVerification) {
+              // eslint-disable-next-line @typescript-eslint/no-non-null-assertion
+              await this.installer!.handleCallback(req, res, callbackOptions);
+            } else {
+              // if stateVerification is disabled make install options available to handler
+              // eslint-disable-next-line @typescript-eslint/no-non-null-assertion
+              await this.installer!.handleCallback(req, res, callbackOptions, installUrlOptions);
+            }
             return;
           }
 
           // Visiting the installation endpoint
           if (req.url && req.url.startsWith(installPath)) {
+            const { stateVerification, renderHtmlForInstallPath } = installerOptions;
             try {
               // eslint-disable-next-line @typescript-eslint/no-non-null-assertion
-              const url = await this.installer!.generateInstallUrl({
-                metadata: installerOptions.metadata,
-                scopes: scopes ?? [],
-                userScopes: installerOptions.userScopes,
-              });
+              const url = await this.installer!.generateInstallUrl(installUrlOptions, stateVerification);
               if (directInstallEnabled) {
                 res.writeHead(302, { Location: url });
                 res.end('');
               } else {
                 res.writeHead(200, {});
-                const renderHtml = installerOptions.renderHtmlForInstallPath !== undefined ?
-                  installerOptions.renderHtmlForInstallPath :
+                const renderHtml = renderHtmlForInstallPath !== undefined ?
+                  renderHtmlForInstallPath :
                   defaultRenderHtmlForInstallPath;
                 res.end(renderHtml(url));
                 return;
@@ -199,7 +169,6 @@
             } catch (err) {
               const e = err as any;
               throw new Error(e);
->>>>>>> 7ada220a
             }
           }
         }
