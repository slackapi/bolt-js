--- conflicted
+++ resolved
@@ -285,14 +285,6 @@
   };
 
   // function scoped properties
-<<<<<<< HEAD
-  bot_access_token?: string;
-  function_data?: {
-    execution_id: string;
-    function: {
-      callback_id: string;
-    };
-=======
   /**
    * An expiring token generated for the context of a workflow step.
    * @see {@link https://docs.slack.dev/authentication/tokens/#wfb}
@@ -329,7 +321,6 @@
      * @see {@link https://tools.slack.dev/bolt-js/concepts/custom-steps/}
      * @see {@link https://tools.slack.dev/bolt-js/tutorials/custom-steps#inputs-outputs}
      */
->>>>>>> 46744f79
     inputs: FunctionInputs;
   };
 }
