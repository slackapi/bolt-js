import { View, MessageAttachment, KnownBlock, Block } from '@slack/types';
import { MessageEvent as AllMessageEvents } from './message-events';

/**
 * All known event types in Slack's Events API
 *
 * This is a discriminated union. The discriminant is the `type` property.
 */
export type SlackEvent =
  | AppRequestedEvent
  | AppHomeOpenedEvent
  | AppMentionEvent
  | AppUninstalledEvent
  | CallRejectedEvent
  | ChannelArchiveEvent
  | ChannelCreatedEvent
  | ChannelDeletedEvent
  | ChannelHistoryChangedEvent
  | ChannelLeftEvent
  | ChannelRenameEvent
  | ChannelSharedEvent
  | ChannelUnarchiveEvent
  | ChannelUnsharedEvent
  | DNDUpdatedEvent
  | DNDUpdatedUserEvent
  | EmailDomainChangedEvent
  | EmojiChangedEvent
  | FileChangeEvent
  | FileCommentDeletedEvent
  | FileCreatedEvent
  | FileDeletedEvent
  | FilePublicEvent
  | FileSharedEvent
  | FileUnsharedEvent
  | GridMigrationFinishedEvent
  | GridMigrationStartedEvent
  | GroupArchiveEvent
  | GroupCloseEvent
  | GroupDeletedEvent
  | GroupHistoryChangedEvent
  | GroupLeftEvent
  | GroupOpenEvent
  | GroupRenameEvent
  | GroupUnarchiveEvent
  | IMCloseEvent
  | IMCreatedEvent
  | IMHistoryChangedEvent
  | IMOpenEvent
  | InviteRequestedEvent
  | LinkSharedEvent
  | MemberJoinedChannelEvent
  | MemberLeftChannelEvent
  | MessageEvent
  | PinAddedEvent
  | PinRemovedEvent
  | ReactionAddedEvent
  | ReactionRemovedEvent
  | SharedChannelInviteReceived
  | SharedChannelInviteAccepted
  | SharedChannelInviteApproved
  | SharedChannelInviteDeclined
  | StarAddedEvent
  | StarRemovedEvent
  | SubteamCreated
  | SubteamMembersChanged
  | SubteamSelfAddedEvent
  | SubteamSelfRemovedEvent
  | SubteamUpdatedEvent
  | TeamDomainChangedEvent
  | TeamJoinEvent
  | TeamRenameEvent
  | TokensRevokedEvent
  | UserChangeEvent
  | WorkflowDeletedEvent
  | WorkflowPublishedEvent
  | WorkflowUnpublishedEvent
  | WorkflowStepDeletedEvent
  | WorkflowStepExecuteEvent;

export type EventTypePattern = string | RegExp;

/**
 * Any event in Slack's Events API
 *
 * This type is used to represent events that aren't known ahead of time. Each of the known event types also implement
 * this interface. That condition isn't enforced, since we're not interested in factoring out common properties from the
 * known event types.
 */
export interface BasicSlackEvent<Type extends string = string> {
  type: Type;
}

/* ------- TODO: Generate these interfaces ------- */

export interface AppRequestedEvent {
  type: 'app_requested';
  app_request: {
    id: string;
    app: {
      id: string;
      name: string;
      description: string;
      help_url: string;
      privacy_policy_url: string;
      app_homepage_url: string;
      app_directory_url: string;
      is_app_directory_approved: boolean;
      is_internal: boolean;
      additional_info: string;
    };
  };
  previous_resolution: {
    status: 'approved' | 'restricted';
    scopes: {
      name: string;
      description: string;
      is_dangerous: boolean;
      token_type: 'bot' | 'user' | 'app' | null;
    };
  } | null;
  user: {
    id: string;
    name: string;
    email: string;
  };
  team: {
    id: string;
    name: string;
    domain: string;
  };
  scopes: {
    name: string;
    description: string;
    is_dangerous: boolean;
    token_type: 'bot' | 'user' | 'app' | null;
  };
  message: string;
  date_created: number;
}

export interface AppHomeOpenedEvent {
  type: 'app_home_opened';
  user: string;
  channel: string;
  tab?: 'home' | 'messages';
  view?: View;
  event_ts: string;
}

// NOTE: this is essentially the same as the `message` event, except for the type and that this uses `event_ts` instead
// of `ts`
export interface AppMentionEvent {
  type: 'app_mention';
  subtype?: string;
  bot_id?: string;
  username: string;
  user?: string;
  text: string;
  attachments?: MessageAttachment[];
  blocks?: (KnownBlock | Block)[];
  edited?: {
    user: string;
    ts: string;
  };
  ts: string;
  channel: string;
  event_ts: string;
  thread_ts: string;
}

// TODO: this event doesn't use the envelope. write test cases to make sure its works without breaking, and figure out
// what exceptions need to be made to the related types to make this work
// https://api.slack.com/events/app_rate_limited
// export interface AppRateLimitedEvent {
// }

export interface AppUninstalledEvent {
  type: 'app_uninstalled';
}

export interface CallRejectedEvent {
  type: 'call_rejected';
  call_id: string;
  user_id: string;
  channel_id: string;
  external_unique_id: string;
}

export interface ChannelArchiveEvent {
  type: 'channel_archive';
  channel: string;
  user: string;
}

export interface ChannelCreatedEvent {
  type: 'channel_created';
  channel: {
    id: string;
    name: string;
    created: number;
    creator: string; // user ID
  };
}

export interface ChannelDeletedEvent {
  type: 'channel_deleted';
  channel: string;
}

export interface ChannelHistoryChangedEvent {
  type: 'channel_history_changed';
  latest: string;
  ts: string;
  event_ts: string;
}

export interface ChannelIDChangedEvent {
  type: 'channel_id_changed';
  old_channel_id: string;
  new_channel_id: string;
  event_ts: string;
}

export interface ChannelLeftEvent {
  type: 'channel_left';
  channel: string;
}

export interface ChannelRenameEvent {
  type: 'channel_rename';
  channel: {
    id: string;
    name: string;
    created: number;
  };
}

export interface ChannelSharedEvent {
  type: 'channel_shared';
  connected_team_id: string;
  channel: string;
  event_ts: string;
}

export interface ChannelUnarchiveEvent {
  type: 'channel_unarchive';
  channel: string;
  user: string;
}

export interface ChannelUnsharedEvent {
  type: 'channel_unshared';
  previously_connected_team_id: string;
  channel: string;
  is_ext_shared: boolean;
  event_ts: string;
}

export interface DNDUpdatedEvent {
  type: 'dnd_updated';
  user: string;
  dnd_status: {
    dnd_enabled: boolean;
    next_dnd_start_ts: number;
    next_dnd_end_ts: number;
    snooze_enabled: boolean;
    snooze_endtime: number;
    snooze_remaining: number;
  };
}

export interface DNDUpdatedUserEvent {
  type: 'dnd_updated_user';
  user: string;
  dnd_status: {
    dnd_enabled: boolean;
    next_dnd_start_ts: number;
    next_dnd_end_ts: number;
  };
}

export interface EmailDomainChangedEvent {
  type: 'email_domain_changed';
  email_domain: string;
  event_ts: string;
}

// NOTE: this should probably be broken into its two subtypes
export interface EmojiChangedEvent {
  type: 'emoji_changed';
  subtype: 'add' | 'remove';
  names?: string[]; // only for remove
  name?: string; // only for add
  value?: string; // only for add
  event_ts: string;
}

export interface FileChangeEvent {
  type: 'file_change';
  file_id: string;
  // TODO: incomplete, this should be a reference to a File shape from @slack/types
  // https://api.slack.com/types/file
  file: {
    id: string;
  };
}

// NOTE: `file_comment_added` and `file_comment_edited` are left out because they are discontinued

export interface FileCommentDeletedEvent {
  type: 'file_comment_deleted';
  comment: string; // this is an ID
  file_id: string;
  // TODO: incomplete, this should be a reference to a File shape from @slack/types
  // https://api.slack.com/types/file
  file: {
    id: string;
  };
}

export interface FileCreatedEvent {
  type: 'file_created';
  file_id: string;
  // TODO: incomplete, this should be a reference to a File shape from @slack/types
  // https://api.slack.com/types/file
  file: {
    id: string;
  };
}

export interface FileDeletedEvent {
  type: 'file_deleted';
  file_id: string;
  event_ts: string;
}

export interface FilePublicEvent {
  type: 'file_public';
  file_id: string;
  // TODO: incomplete, this should be a reference to a File shape from @slack/types
  // https://api.slack.com/types/file
  file: {
    id: string;
  };
}

export interface FileSharedEvent {
  type: 'file_shared';
  file_id: string;
  // TODO: incomplete, this should be a reference to a File shape from @slack/types
  // https://api.slack.com/types/file
  file: {
    id: string;
  };
}

export interface FileUnsharedEvent {
  type: 'file_unshared';
  file_id: string;
  // TODO: incomplete, this should be a reference to a File shape from @slack/types
  // https://api.slack.com/types/file
  file: {
    id: string;
  };
}

export interface GridMigrationFinishedEvent {
  type: 'grid_migration_finished';
  enterprise_id: string;
}

export interface GridMigrationStartedEvent {
  type: 'grid_migration_started';
  enterprise_id: string;
}

export interface GroupArchiveEvent {
  type: 'group_archive';
  channel: string;
}

export interface GroupCloseEvent {
  type: 'group_close';
  user: string;
  channel: string;
}

export interface GroupDeletedEvent {
  type: 'group_deleted';
  channel: string;
}

export interface GroupHistoryChangedEvent {
  type: 'group_history_changed';
  latest: string;
  ts: string;
  event_ts: string;
}

export interface GroupLeftEvent {
  type: 'group_left';
  channel: string;
}

export interface GroupOpenEvent {
  type: 'group_open';
  user: string;
  channel: string;
}

export interface GroupRenameEvent {
  type: 'group_rename';
  channel: {
    id: string;
    name: string;
    created: number;
  };
}

export interface GroupUnarchiveEvent {
  type: 'group_unarchive';
  channel: string;
}

export interface IMCloseEvent {
  type: 'im_close';
  user: string;
  channel: string;
}

export interface IMCreatedEvent {
  type: 'im_created';
  user: string;
  // TODO: incomplete, this should probably be a reference to a IM shape from @slack/types. can it just be a
  // Conversation shape? or should it be a Channel shape?
  // https://api.slack.com/types/im
  channel: {
    id: string;
  };
}

export interface IMHistoryChangedEvent {
  type: 'im_history_changed';
  latest: string;
  ts: string;
  event_ts: string;
}

export interface IMOpenEvent {
  type: 'im_open';
  user: string;
  channel: string;
}

export interface InviteRequestedEvent {
  type: 'invite_requested';
  invite_request: {
    id: string;
    email: string;
    date_created: number;
    requester_ids: string[];
    channel_ids: string[];
    invite_type: 'restricted' | 'ultra_restricted' | 'full_member';
    real_name: string;
    date_expire: number;
    request_reason: string;
    team: {
      id: string;
      name: string;
      domain: string;
    };
  };
}

export interface LinkSharedEvent {
  type: 'link_shared';
  channel: string;
  is_bot_user_member: boolean;
  user: string;
  message_ts: string;
  thread_ts?: string;
  event_ts: string;
  links: {
    domain: string;
    url: string;
  }[];
}

export interface MemberJoinedChannelEvent {
  type: 'member_joined_channel';
  user: string;
  channel: string;
  channel_type: string;
  team: string;
  inviter?: string;
}

export interface MemberLeftChannelEvent {
  type: 'member_left_channel';
  user: string;
  channel: string;
  channel_type: string;
  team: string;
}

export type MessageEvent = AllMessageEvents;

export interface PinAddedEvent {
  type: 'pin_added';
  user: string;
  channel_id: string;
  // TODO: incomplete, should be message | file | file comment (deprecated)
  item: {};
}

export interface PinRemovedEvent {
  type: 'pin_removed';
  user: string;
  channel_id: string;
  // TODO: incomplete, should be message | file | file comment (deprecated)
  item: {};
  has_pins: boolean;
  event_ts: string;
}

export interface ReactionMessageItem {
  type: 'message';
  channel: string;
  ts: string;
}

export interface ReactionFileItem {
  type: 'file';
  file: string;
}

// This type is deprecated.
// See https://api.slack.com/changelog/2018-05-file-threads-soon-tread
export interface ReactionFileCommentItem {
  type: 'file_comment';
  file_comment: string;
  file: string;
}

export interface ReactionAddedEvent {
  type: 'reaction_added';
  user: string;
  reaction: string;
  item_user: string;
  item: ReactionMessageItem | ReactionFileItem | ReactionFileCommentItem;
  event_ts: string;
}

export interface ReactionRemovedEvent {
  type: 'reaction_removed';
  user: string;
  reaction: string;
  item_user: string;
  item: ReactionMessageItem | ReactionFileItem | ReactionFileCommentItem;
  event_ts: string;
}

// NOTE: `resources_added`, `resources_removed`, `scope_denied`, `scope_granted`, are left out because they are
// deprecated as part of the Workspace Apps Developer Preview

export interface SharedChannelTeamItem {
  id: string;
  name: string;
  icon: object;
  is_verified: boolean;
  domain: string;
<<<<<<< HEAD
  date_created: number;
=======
>>>>>>> 4e2c309e
}
export interface SharedChannelUserItem {
  id: string;
  team_id: string;
  name: string;
  updated: number;
  profile: {
    real_name: string;
    display_name: string;
<<<<<<< HEAD
    real_name_normalized: string;
    display_name_normalized: string;
    team: string;
    avatar_hash: string;
    email: string;
    image_24: string;
    image_32: string;
    image_48: string;
    image_72: string;
    image_192: string;
    image_512: string;
=======
    team: string;
    email: string;
>>>>>>> 4e2c309e
  };
}
export interface SharedChannelInviteItem {
  id: string;
  date_created: number;
  date_invalid: number;
  inviting_team: SharedChannelTeamItem;
  inviting_user: SharedChannelUserItem;
<<<<<<< HEAD
  recipient_email?: string;
  recipient_user_id?: string;
=======
  recipient_email: string;
  message: string;
  recipient_user_id: string;
>>>>>>> 4e2c309e
}

export interface SharedChannelItem {
  id: string;
  is_private: boolean;
  is_im: boolean;
  name: string;
}
<<<<<<< HEAD

=======
>>>>>>> 4e2c309e
export interface SharedChannelInviteAccepted {
  type: 'shared_channel_invite_accepted';
  approval_required: boolean;
  invite: SharedChannelInviteItem;
  channel: SharedChannelItem;
  teams_in_channel: SharedChannelTeamItem[];
  accepting_user: SharedChannelUserItem;
  event_ts: string;
}

export interface SharedChannelInviteApproved {
  type: 'shared_channel_invite_approved';
  invite: SharedChannelInviteItem;
  channel: SharedChannelItem;
  approving_team_id: string;
  teams_in_channel: SharedChannelTeamItem[];
  approving_user: SharedChannelUserItem;
  event_ts: string;
}

export interface SharedChannelInviteDeclined {
  type: 'shared_channel_invite_declined';
  invite: SharedChannelInviteItem;
  channel: SharedChannelItem;
  declining_team_id: string;
  teams_in_channel: SharedChannelTeamItem[];
  declining_user: SharedChannelUserItem;
<<<<<<< HEAD
  event_ts: string;
=======
>>>>>>> 4e2c309e
}

export interface SharedChannelInviteReceived {
  type: 'shared_channel_invite_received';
  invite: SharedChannelInviteItem;
  channel: SharedChannelItem;
  event_ts: string;
<<<<<<< HEAD
=======
  app_id: string;
  team_id: string;
  authorizations: {
    is_enterprise_install: boolean;
    is_bot: boolean;
    user_id: string;
    team_id: string;
  };
>>>>>>> 4e2c309e
}

export interface StarAddedEvent {
  type: 'star_added';
  user: string;
  // TODO: incomplete, items are of type message | file | file comment (deprecated) | channel | im | group
  // https://api.slack.com/events/star_added, https://api.slack.com/methods/stars.list
  item: {};
  event_ts: string;
}

export interface StarRemovedEvent {
  type: 'star_removed';
  user: string;
  // TODO: incomplete, items are of type message | file | file comment (deprecated) | channel | im | group
  // https://api.slack.com/events/star_removed, https://api.slack.com/methods/stars.list
  item: {};
  event_ts: string;
}

export interface SubteamCreated {
  type: 'subteam_created';
  // TODO: incomplete, this should probably be a reference to a Usergroup shape from @slack/types.
  // https://api.slack.com/types/usergroup
  subteam: {
    id: string;
    created_by: string;
  };
}

export interface SubteamMembersChanged {
  type: 'subteam_members_changed';
  subteam_id: string;
  team_id: string;
  date_previous_update: number;
  date_update: number;
  added_users: string[];
  added_users_count: number;
  removed_users: string[];
  removed_users_count: number;
}

export interface SubteamSelfAddedEvent {
  type: 'subteam_self_added';
  subteam_id: string;
}

export interface SubteamSelfRemovedEvent {
  type: 'subteam_self_removed';
  subteam_id: string;
}

export interface SubteamUpdatedEvent {
  type: 'subteam_updated';
  // TODO: incomplete, this should probably be a reference to a Usergroup shape from @slack/types.
  // https://api.slack.com/types/usergroup
  subteam: {
    id: string;
    created_by: string;
  };
}

export interface TeamDomainChangedEvent {
  type: 'team_domain_changed';
  url: string;
  domain: string;
}

export interface TeamJoinEvent {
  type: 'team_join';
  // TODO: incomplete, this should probably be a reference to a User shape from @slack/types.
  // https://api.slack.com/types/user
  user: {
    id: string;
  };
}

export interface TeamRenameEvent {
  type: 'team_rename';
  name: string;
}

export interface TokensRevokedEvent {
  type: 'tokens_revoked';
  tokens: {
    // TODO: are either or both of these optional?
    oauth: string[];
    bot: string[];
  };
}

// NOTE: url_verification does not use the envelope, but its also not interesting for an app developer. its omitted.

export interface UserChangeEvent {
  type: 'user_change';
  user: {
    id: string;
    team_id: string;
    name: string;
    deleted: boolean;
    color: string;
    real_name: string;
    tz: string;
    tz_label: string;
    tz_offset: number;
    profile: {
      title: string;
      phone: string;
      skype: string;
      real_name: string;
      real_name_normalized: string;
      display_name: string;
      display_name_normalized: string;
      status_text: string;
      status_text_canonical: string;
      status_emoji: string;
      status_expiration: number;
      avatar_hash: string;
      first_name: string;
      last_name: string;
      email: string;
      image_original?: string;
      is_custom_image?: boolean;
      image_24: string;
      image_32: string;
      image_48: string;
      image_72: string;
      image_192: string;
      image_512: string;
      image_1024?: string;
      team: string;
      fields:
        | {
            [key: string]: {
              value: string;
              alt: string;
            };
          }
        | []
        | null;
    };
    is_admin: boolean;
    is_owner: boolean;
    is_primary_owner: boolean;
    is_restricted: boolean;
    is_ultra_restricted: boolean;
    is_bot: boolean;
    is_stranger?: boolean;
    updated: string;
    is_email_confirmed: boolean;
    is_app_user: boolean;
    is_invited_user?: boolean;
    has_2fa?: boolean;
    locale: string;
    enterprise_user?: {
      id: string;
      enterprise_id: string;
      enterprise_name: string;
      is_admin: boolean;
      is_owner: boolean;
      teams: string[];
    };
  };
}

export interface WorkflowDeletedEvent {
  type: 'workflow_deleted';
  workflow_id: string;
  workflow_draft_configuration: {
    version_id: string;
    app_steps: {
      app_id: string;
      workflow_step_id: string;
      callback_id: string;
    }[];
  };
  event_ts: string;
}

export interface WorkflowPublishedEvent {
  type: 'workflow_published';
  workflow_id: string;
  workflow_published_configuration: {
    version_id: string;
    app_steps: {
      app_id: string;
      workflow_step_id: string;
      callback_id: string;
    }[];
  };
  event_ts: string;
}

export interface WorkflowUnpublishedEvent {
  type: 'workflow_unpublished';
  workflow_id: string;
  workflow_draft_configuration: {
    version_id: string;
    app_steps: {
      app_id: string;
      workflow_step_id: string;
      callback_id: string;
    }[];
  };
  event_ts: string;
}

export interface WorkflowStepDeletedEvent {
  type: 'workflow_step_deleted';
  workflow_id: string;
  workflow_draft_configuration: {
    version_id: string;
    app_steps: {
      app_id: string;
      workflow_step_id: string;
      callback_id: string;
    }[];
  };
  workflow_published_configuration?: {
    version_id: string;
    app_steps: {
      app_id: string;
      workflow_step_id: string;
      callback_id: string;
    }[];
  };
  event_ts: string;
}

export interface WorkflowStepExecuteEvent {
  type: 'workflow_step_execute';
  callback_id: string;
  workflow_step: {
    workflow_step_execute_id: string;
    workflow_id: string;
    workflow_instance_id: string;
    step_id: string;
    inputs: {
      [key: string]: {
        value: any;
      };
    };
    outputs: {
      name: string;
      type: string;
      label: string;
    }[];
  };
  event_ts: string;
}

// NOTE: `user_resourced_denied`, `user_resource_granted`, `user_resourced_removed` are left out because they are
// deprecated as part of the Workspace Apps Developer Preview<|MERGE_RESOLUTION|>--- conflicted
+++ resolved
@@ -569,10 +569,7 @@
   icon: object;
   is_verified: boolean;
   domain: string;
-<<<<<<< HEAD
   date_created: number;
-=======
->>>>>>> 4e2c309e
 }
 export interface SharedChannelUserItem {
   id: string;
@@ -582,7 +579,6 @@
   profile: {
     real_name: string;
     display_name: string;
-<<<<<<< HEAD
     real_name_normalized: string;
     display_name_normalized: string;
     team: string;
@@ -594,10 +590,6 @@
     image_72: string;
     image_192: string;
     image_512: string;
-=======
-    team: string;
-    email: string;
->>>>>>> 4e2c309e
   };
 }
 export interface SharedChannelInviteItem {
@@ -606,14 +598,8 @@
   date_invalid: number;
   inviting_team: SharedChannelTeamItem;
   inviting_user: SharedChannelUserItem;
-<<<<<<< HEAD
   recipient_email?: string;
   recipient_user_id?: string;
-=======
-  recipient_email: string;
-  message: string;
-  recipient_user_id: string;
->>>>>>> 4e2c309e
 }
 
 export interface SharedChannelItem {
@@ -622,10 +608,6 @@
   is_im: boolean;
   name: string;
 }
-<<<<<<< HEAD
-
-=======
->>>>>>> 4e2c309e
 export interface SharedChannelInviteAccepted {
   type: 'shared_channel_invite_accepted';
   approval_required: boolean;
@@ -653,10 +635,7 @@
   declining_team_id: string;
   teams_in_channel: SharedChannelTeamItem[];
   declining_user: SharedChannelUserItem;
-<<<<<<< HEAD
-  event_ts: string;
-=======
->>>>>>> 4e2c309e
+  event_ts: string;
 }
 
 export interface SharedChannelInviteReceived {
@@ -664,17 +643,6 @@
   invite: SharedChannelInviteItem;
   channel: SharedChannelItem;
   event_ts: string;
-<<<<<<< HEAD
-=======
-  app_id: string;
-  team_id: string;
-  authorizations: {
-    is_enterprise_install: boolean;
-    is_bot: boolean;
-    user_id: string;
-    team_id: string;
-  };
->>>>>>> 4e2c309e
 }
 
 export interface StarAddedEvent {
