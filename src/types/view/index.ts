--- conflicted
+++ resolved
@@ -48,11 +48,6 @@
   view: ViewOutput;
   api_app_id: string;
   token: string;
-  workflow_step?: {
-    workflow_step_edit_id: string;
-    workflow_id: string;
-    step_id: string;
-  };
 }
 
 /**
@@ -77,12 +72,6 @@
   api_app_id: string;
   token: string;
   is_cleared: boolean;
-  workflow_step?: {
-    workflow_step_edit_id: string;
-    workflow_id: string;
-    step_id: string;
-  };
-<<<<<<< HEAD
 }
 
 /**
@@ -112,8 +101,6 @@
     workflow_id: string;
     step_id: string;
   };
-=======
->>>>>>> f2c17a0b
 }
 
 export interface ViewOutput {
