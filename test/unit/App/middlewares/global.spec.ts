import type { WebClient } from '@slack/web-api';
import { assert } from 'chai';
import sinon, { type SinonSpy } from 'sinon';
import type App from '../../../../src/App';
import type { ExtendedErrorHandlerArgs } from '../../../../src/App';
import { AuthorizationError, type CodedError, ErrorCode, UnknownError } from '../../../../src/errors';
import type { NextFn, ReceiverEvent } from '../../../../src/types';
import {
  FakeReceiver,
  createDummyCustomFunctionMiddlewareArgs,
  createDummyReceiverEvent,
  createFakeLogger,
  delay,
  importApp,
  mergeOverrides,
  noopMiddleware,
  withConversationContext,
  withMemoryStore,
  withNoopAppMetadata,
  withNoopWebClient,
} from '../../helpers';

describe('App global middleware Processing', () => {
  let fakeReceiver: FakeReceiver;
  let fakeErrorHandler: SinonSpy;
  let dummyAuthorizationResult: { botToken: string; botId: string };
  let fakeFirstMiddleware: SinonSpy;
  let fakeSecondMiddleware: SinonSpy;
  const fakeAck = sinon.fake.resolves({});
  let app: App;
  let dummyReceiverEvent: ReceiverEvent;

  beforeEach(async () => {
    fakeReceiver = new FakeReceiver();
    fakeErrorHandler = sinon.fake();
    dummyAuthorizationResult = { botToken: '', botId: '' };
    fakeAck.resetHistory();

    const fakeConversationContext = sinon.fake.returns(noopMiddleware);
    const overrides = mergeOverrides(
      withNoopAppMetadata(),
      withNoopWebClient(),
      withMemoryStore(sinon.fake()),
      withConversationContext(fakeConversationContext),
    );
    const MockApp = await importApp(overrides);

    dummyReceiverEvent = createDummyReceiverEvent();
    fakeFirstMiddleware = sinon.fake(noopMiddleware);
    fakeSecondMiddleware = sinon.fake(noopMiddleware);

    app = new MockApp({
      logger: createFakeLogger(),
      receiver: fakeReceiver,
      authorize: sinon.fake.resolves(dummyAuthorizationResult),
    });
  });

  // TODO: verify that authorize callback is called with the correct properties and responds correctly to
  // various return values

  function createInvalidReceiverEvents(): ReceiverEvent[] {
    // TODO: create many more invalid receiver events (fuzzing)
    return [
      {
        body: {},
        ack: sinon.fake(),
      },
    ];
  }

  it('should warn and skip when processing a receiver event with unknown type (never crash)', async () => {
    const fakeLogger = createFakeLogger();
    const fakeMiddleware = sinon.fake(noopMiddleware);
    const invalidReceiverEvents = createInvalidReceiverEvents();
    const MockApp = await importApp();

    const app = new MockApp({ receiver: fakeReceiver, logger: fakeLogger, authorize: sinon.fake() });
    app.use(fakeMiddleware);
    await Promise.all(invalidReceiverEvents.map((event) => fakeReceiver.sendEvent(event)));

    assert(fakeErrorHandler.notCalled);
    assert(fakeMiddleware.notCalled);
    assert.isAtLeast(fakeLogger.warn.callCount, invalidReceiverEvents.length);
  });

  it('should warn, send to global error handler, and skip when a receiver event fails authorization', async () => {
    const fakeLogger = createFakeLogger();
    const fakeMiddleware = sinon.fake(noopMiddleware);
    const dummyOrigError = new Error('auth failed');
    const dummyAuthorizationError = new AuthorizationError('auth failed', dummyOrigError);
    const dummyReceiverEvent = createDummyReceiverEvent();
    const MockApp = await importApp();

    const app = new MockApp({
      receiver: fakeReceiver,
      logger: fakeLogger,
      authorize: sinon.fake.rejects(dummyAuthorizationError),
    });
    app.use(fakeMiddleware);
    app.error(fakeErrorHandler);
    await fakeReceiver.sendEvent(dummyReceiverEvent);

    assert(fakeMiddleware.notCalled);
    assert(fakeLogger.warn.called);
    assert.instanceOf(fakeErrorHandler.firstCall.args[0], Error);
    assert.propertyVal(fakeErrorHandler.firstCall.args[0], 'code', ErrorCode.AuthorizationError);
    assert.propertyVal(fakeErrorHandler.firstCall.args[0], 'original', dummyAuthorizationError.original);
  });

  it('should error if next called multiple times', async () => {
    // Arrange
    app.use(fakeFirstMiddleware);
    app.use(async ({ next }) => {
      await next();
      await next();
    });
    app.use(fakeSecondMiddleware);
    app.error(fakeErrorHandler);

    // Act
    await fakeReceiver.sendEvent(dummyReceiverEvent);

    // Assert
    assert.instanceOf(fakeErrorHandler.firstCall.args[0], Error);
  });

  it('correctly waits for async listeners', async () => {
    let changed = false;

    app.use(async ({ next }) => {
      await delay(10);
      changed = true;

      await next();
    });

    await fakeReceiver.sendEvent(dummyReceiverEvent);
    assert.isTrue(changed);
    assert(fakeErrorHandler.notCalled);
  });

  it('throws errors which can be caught by upstream async listeners', async () => {
    const thrownError = new Error('Error handling the message :(');
    // biome-ignore lint/suspicious/noExplicitAny: errors can be anything
    let caughtError: any;

    app.use(async ({ next }) => {
      try {
        await next();
      } catch (err) {
        caughtError = err;
      }
    });

    app.use(async () => {
      throw thrownError;
    });

    app.error(fakeErrorHandler);

    await fakeReceiver.sendEvent(dummyReceiverEvent);

    assert.equal(caughtError, thrownError);
    assert(fakeErrorHandler.notCalled);
  });

  it('calls async middleware in declared order', async () => {
    const message = ':wave:';
    let middlewareCount = 0;

    /**
     * Middleware that, when called, asserts that it was called in the correct order
     * @param orderDown The order it should be called when processing middleware down the chain
     * @param orderUp The order it should be called when processing middleware up the chain
     */
    const assertOrderMiddleware =
      (orderDown: number, orderUp: number) =>
      async ({ next }: { next?: NextFn }) => {
        await delay(10);
        middlewareCount += 1;
        assert.equal(middlewareCount, orderDown);
        if (next !== undefined) {
          await next();
        }
        middlewareCount += 1;
        assert.equal(middlewareCount, orderUp);
      };

    app.use(assertOrderMiddleware(1, 8));
    app.message(message, assertOrderMiddleware(3, 6), assertOrderMiddleware(4, 5));
    app.use(assertOrderMiddleware(2, 7));
    app.error(fakeErrorHandler);

    await fakeReceiver.sendEvent({
      ...dummyReceiverEvent,
      body: {
        type: 'event_callback',
        event: {
          type: 'message',
          text: message,
        },
      },
    });

    assert.equal(middlewareCount, 8);
    assert(fakeErrorHandler.notCalled);
  });

  it('should, on error, call the global error handler, not extended', async () => {
    const error = new Error('Everything is broke, you probably should restart, if not then good luck');

    app.use(() => {
      throw error;
    });

    app.error(async (codedError: CodedError) => {
      assert.instanceOf(codedError, UnknownError);
      assert.equal(codedError.message, error.message);
    });

    await fakeReceiver.sendEvent(dummyReceiverEvent);
  });

  it('should, on error, call the global error handler, extended', async () => {
    const error = new Error('Everything is broke, you probably should restart, if not then good luck');
    // biome-ignore lint/complexity/useLiteralKeys: Accessing through bracket notation because it is private (for testing purposes)
    app['extendedErrorHandler'] = true;

    app.use(() => {
      throw error;
    });

    app.error(async (args: ExtendedErrorHandlerArgs) => {
      assert.property(args, 'error');
      assert.property(args, 'body');
      assert.property(args, 'context');
      assert.property(args, 'logger');
      assert.isDefined(args.error);
      assert.isDefined(args.body);
      assert.isDefined(args.context);
      assert.isDefined(args.logger);
      assert.equal(args.error.message, error.message);
    });

    await fakeReceiver.sendEvent(dummyReceiverEvent);

    // biome-ignore lint/complexity/useLiteralKeys: Accessing through bracket notation because it is private (for testing purposes)
    app['extendedErrorHandler'] = false;
  });

  it('with a default global error handler, rejects App#ProcessEvent', async () => {
    const error = new Error('The worst has happened, bot is beyond saving, always hug servers');
    // biome-ignore lint/suspicious/noExplicitAny: errors can be anything
    let actualError: any;

    app.use(() => {
      throw error;
    });

    try {
      await fakeReceiver.sendEvent(dummyReceiverEvent);
    } catch (err) {
      actualError = err;
    }

    assert.instanceOf(actualError, UnknownError);
    assert.equal(actualError.message, error.message);
  });

  it('should use the xwfp token if the request contains one', async () => {
    const MockApp = await importApp();
    const app = new MockApp({
      receiver: fakeReceiver,
      authorize: sinon.fake.resolves({}),
    });

    let clientArg: WebClient | undefined;
    app.use(async ({ client }) => {
      clientArg = client;
    });
<<<<<<< HEAD
    const testData = createDummyCustomFunctionMiddlewareArgs({ options: { autoAcknowledge: false } });
    await fakeReceiver.sendEvent({ ack: testData.ack, body: testData.body });
=======
    const testData = createDummyCustomFunctionMiddlewareArgs({});
    await fakeReceiver.sendEvent({ ack: fakeAck, body: testData.body });
>>>>>>> 46744f79

    assert.isDefined(clientArg);
    assert.equal(clientArg.token, 'xwfp-valid');
  });

  it('should not use xwfp token if the request contains one and attachFunctionToken is false', async () => {
    const MockApp = await importApp();
    const app = new MockApp({
      receiver: fakeReceiver,
      authorize: sinon.fake.resolves({}),
      attachFunctionToken: false,
    });

    let clientArg: WebClient | undefined;
    app.use(async ({ client }) => {
      clientArg = client;
    });
<<<<<<< HEAD
    const testData = createDummyCustomFunctionMiddlewareArgs({ options: { autoAcknowledge: false } });
    await fakeReceiver.sendEvent({ ack: testData.ack, body: testData.body });
=======
    const testData = createDummyCustomFunctionMiddlewareArgs({});
    await fakeReceiver.sendEvent({ ack: fakeAck, body: testData.body });
>>>>>>> 46744f79

    assert.isDefined(clientArg);
    assert.equal(clientArg.token, undefined);
  });

  it('should use the xwfp token if the request contains one and not reuse it in following requests', async () => {
    const MockApp = await importApp();
    const app = new MockApp({
      receiver: fakeReceiver,
      authorize: sinon.fake.resolves({ botToken: 'xoxb-valid' }),
    });

    let clientArg: WebClient | undefined;
    app.use(async ({ client }) => {
      clientArg = client;
    });
<<<<<<< HEAD
    const testData = createDummyCustomFunctionMiddlewareArgs({ options: { autoAcknowledge: false } });
    await fakeReceiver.sendEvent({ ack: testData.ack, body: testData.body });
=======
    const testData = createDummyCustomFunctionMiddlewareArgs({});
    await fakeReceiver.sendEvent({ ack: fakeAck, body: testData.body });
>>>>>>> 46744f79

    assert.isDefined(clientArg);
    assert.equal(clientArg.token, 'xwfp-valid');

    await fakeReceiver.sendEvent(dummyReceiverEvent);
    assert.isDefined(clientArg);
    assert.equal(clientArg.token, 'xoxb-valid');
  });
});<|MERGE_RESOLUTION|>--- conflicted
+++ resolved
@@ -279,13 +279,8 @@
     app.use(async ({ client }) => {
       clientArg = client;
     });
-<<<<<<< HEAD
     const testData = createDummyCustomFunctionMiddlewareArgs({ options: { autoAcknowledge: false } });
     await fakeReceiver.sendEvent({ ack: testData.ack, body: testData.body });
-=======
-    const testData = createDummyCustomFunctionMiddlewareArgs({});
-    await fakeReceiver.sendEvent({ ack: fakeAck, body: testData.body });
->>>>>>> 46744f79
 
     assert.isDefined(clientArg);
     assert.equal(clientArg.token, 'xwfp-valid');
@@ -303,13 +298,8 @@
     app.use(async ({ client }) => {
       clientArg = client;
     });
-<<<<<<< HEAD
     const testData = createDummyCustomFunctionMiddlewareArgs({ options: { autoAcknowledge: false } });
     await fakeReceiver.sendEvent({ ack: testData.ack, body: testData.body });
-=======
-    const testData = createDummyCustomFunctionMiddlewareArgs({});
-    await fakeReceiver.sendEvent({ ack: fakeAck, body: testData.body });
->>>>>>> 46744f79
 
     assert.isDefined(clientArg);
     assert.equal(clientArg.token, undefined);
@@ -326,13 +316,8 @@
     app.use(async ({ client }) => {
       clientArg = client;
     });
-<<<<<<< HEAD
     const testData = createDummyCustomFunctionMiddlewareArgs({ options: { autoAcknowledge: false } });
     await fakeReceiver.sendEvent({ ack: testData.ack, body: testData.body });
-=======
-    const testData = createDummyCustomFunctionMiddlewareArgs({});
-    await fakeReceiver.sendEvent({ ack: fakeAck, body: testData.body });
->>>>>>> 46744f79
 
     assert.isDefined(clientArg);
     assert.equal(clientArg.token, 'xwfp-valid');
