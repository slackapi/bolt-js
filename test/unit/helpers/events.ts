import type {
  AppHomeOpenedEvent,
  AppMentionEvent,
  AssistantThreadContextChangedEvent,
  AssistantThreadStartedEvent,
  Block,
  GenericMessageEvent,
  KnownBlock,
  MessageEvent,
  ReactionAddedEvent,
} from '@slack/types';
import { WebClient } from '@slack/web-api';
import sinon, { type SinonSpy } from 'sinon';
import { createFakeLogger } from '.';
import type {
  AssistantThreadContextChangedMiddlewareArgs,
  AssistantThreadStartedMiddlewareArgs,
  AssistantUserMessageMiddlewareArgs,
} from '../../../src/Assistant';
import type { SlackCustomFunctionMiddlewareArgs } from '../../../src/CustomFunction';
import type {
  AckFn,
  AllMiddlewareArgs,
  AnyMiddlewareArgs,
  BaseSlackEvent,
  BlockAction,
  BlockElementAction,
  BlockSuggestion,
  Context,
  EnvelopedEvent,
  FunctionInputs,
  GlobalShortcut,
  MessageShortcut,
  ReceiverEvent,
  RespondFn,
  SayFn,
  SlackActionMiddlewareArgs,
  SlackCommandMiddlewareArgs,
  SlackEventMiddlewareArgs,
  SlackEventMiddlewareArgsOptions,
  SlackOptionsMiddlewareArgs,
  SlackShortcutMiddlewareArgs,
  SlackViewMiddlewareArgs,
  SlashCommand,
  ViewClosedAction,
  ViewOutput,
  ViewSubmitAction,
} from '../../../src/types';

const ts = '1234.56';
const user = 'U1234';
const team = 'T1234';
const channel = 'C1234';
const token = 'xoxb-1234';
const app_id = 'A1234';
const say: SayFn = (_msg) => Promise.resolve({ ok: true });
const respond: RespondFn = (_msg) => Promise.resolve();
const ack: AckFn<void> = (_r?) => Promise.resolve();

export function wrapMiddleware<Args extends AnyMiddlewareArgs>(
  args: Args,
  ctx?: Context,
): Args & AllMiddlewareArgs & { next: SinonSpy } {
  const wrapped = {
    ...args,
    context: ctx || { isEnterpriseInstall: false },
    logger: createFakeLogger(),
    client: new WebClient(),
    next: sinon.fake(),
  };
  return wrapped;
}

interface DummyAppHomeOpenedOverrides {
  channel?: string;
  user?: string;
}
export function createDummyAppHomeOpenedEventMiddlewareArgs(
  eventOverrides?: DummyAppHomeOpenedOverrides,
  // biome-ignore lint/suspicious/noExplicitAny: allow mocking tools to provide any override
  bodyOverrides?: Record<string, any>,
): SlackEventMiddlewareArgs<'app_home_opened'> {
  const event: AppHomeOpenedEvent = {
    type: 'app_home_opened',
    channel: eventOverrides?.channel || channel,
    user: eventOverrides?.user || user,
    tab: 'home',
    event_ts: ts,
  };
  return {
    payload: event,
    event,
    body: envelopeEvent(event, bodyOverrides),
    say,
  };
}

interface DummyMemberChannelOverrides<T> {
  type: T;
  channel?: string;
  user?: string;
  team?: string;
}
type MemberChannelEventTypes = 'member_joined_channel' | 'member_left_channel';
export function createDummyMemberChannelEventMiddlewareArgs(
  eventOverrides: DummyMemberChannelOverrides<MemberChannelEventTypes>,
  // biome-ignore lint/suspicious/noExplicitAny: allow mocking tools to provide any override
  bodyOverrides?: Record<string, any>,
): SlackEventMiddlewareArgs<MemberChannelEventTypes> {
  const event = {
    type: eventOverrides.type,
    user: eventOverrides?.user || user,
    channel: eventOverrides?.channel || channel,
    channel_type: 'channel',
    team: eventOverrides?.team || team,
    event_ts: ts,
  };
  return {
    payload: event,
    event,
    body: envelopeEvent(event, bodyOverrides),
    say,
  };
}

interface DummyReactionAddedOverrides {
  channel?: string;
  user?: string;
  reaction?: string;
}
export function createDummyReactionAddedEventMiddlewareArgs(
  eventOverrides?: DummyReactionAddedOverrides,
  // biome-ignore lint/suspicious/noExplicitAny: allow mocking tools to provide any override
  bodyOverrides?: Record<string, any>,
): SlackEventMiddlewareArgs<'reaction_added'> {
  const event: ReactionAddedEvent = {
    type: 'reaction_added',
    user: eventOverrides?.user || user,
    reaction: eventOverrides?.reaction || 'lol',
    item_user: 'wut',
    item: {
      type: 'message',
      channel: eventOverrides?.channel || channel,
      ts,
    },
    event_ts: ts,
  };
  return {
    payload: event,
    event,
    body: envelopeEvent(event, bodyOverrides),
    say,
  };
}

interface DummyMessageOverrides {
  message?: MessageEvent;
  text?: string;
  user?: string;
  blocks?: (KnownBlock | Block)[];
  channel_type?: GenericMessageEvent['channel_type'];
  thread_ts?: string;
  subtype?: GenericMessageEvent['subtype'];
}
export function createDummyMessageEventMiddlewareArgs(
  msgOverrides?: DummyMessageOverrides,
  // biome-ignore lint/suspicious/noExplicitAny: allow mocking tools to provide any override
  bodyOverrides?: Record<string, any>,
): SlackEventMiddlewareArgs<'message'> {
  const payload: MessageEvent = msgOverrides?.message || {
    type: 'message',
    subtype: msgOverrides?.subtype || undefined,
    event_ts: ts,
    channel,
    channel_type: msgOverrides?.channel_type || 'channel',
    user: msgOverrides?.user || user,
    ts,
    text: msgOverrides?.text || 'hi',
    blocks: msgOverrides?.blocks || [],
    ...(msgOverrides?.thread_ts ? { thread_ts: msgOverrides.thread_ts } : {}),
  };
  return {
    payload,
    event: payload,
    message: payload,
    body: envelopeEvent(payload, bodyOverrides),
    say,
  };
}

interface DummyAppMentionOverrides {
  event?: AppMentionEvent;
  text?: string;
}
export function createDummyAppMentionEventMiddlewareArgs(
  eventOverrides?: DummyAppMentionOverrides,
  // biome-ignore lint/suspicious/noExplicitAny: allow mocking tools to provide any override
  bodyOverrides?: Record<string, any>,
): SlackEventMiddlewareArgs<'app_mention'> {
  const payload: AppMentionEvent = eventOverrides?.event || {
    type: 'app_mention',
    text: eventOverrides?.text || 'hi',
    channel,
    ts,
    event_ts: ts,
  };
  return {
    payload,
    event: payload,
    body: envelopeEvent(payload, bodyOverrides),
    say,
  };
}
function enrichDummyAssistantMiddlewareArgs() {
  return {
    getThreadContext: sinon.spy(),
    saveThreadContext: sinon.spy(),
    setStatus: sinon.spy(),
    setSuggestedPrompts: sinon.spy(),
    setTitle: sinon.spy(),
  };
}
export function createDummyAssistantThreadContextChangedEventMiddlewareArgs(
  // biome-ignore lint/suspicious/noExplicitAny: allow mocking tools to provide any override
  bodyOverrides?: Record<string, any>,
): AssistantThreadContextChangedMiddlewareArgs {
  const payload: AssistantThreadContextChangedEvent = {
    type: 'assistant_thread_context_changed',
    assistant_thread: {
      channel_id: channel,
      context: { channel_id: channel, team_id: team },
      user_id: user,
      thread_ts: ts,
    },
    event_ts: ts,
  };
  return {
    payload,
    event: payload,
    body: envelopeEvent(payload, bodyOverrides),
    say,
    ...enrichDummyAssistantMiddlewareArgs(),
  };
}
export function createDummyAssistantThreadStartedEventMiddlewareArgs(
  // biome-ignore lint/suspicious/noExplicitAny: allow mocking tools to provide any override
  bodyOverrides?: Record<string, any>,
): AssistantThreadStartedMiddlewareArgs {
  const payload: AssistantThreadStartedEvent = {
    type: 'assistant_thread_started',
    assistant_thread: {
      channel_id: channel,
      context: { channel_id: channel, team_id: team },
      user_id: user,
      thread_ts: ts,
    },
    event_ts: ts,
  };
  return {
    payload,
    event: payload,
    body: envelopeEvent(payload, bodyOverrides),
    say,
    ...enrichDummyAssistantMiddlewareArgs(),
  };
}

export function createDummyAssistantUserMessageEventMiddlewareArgs(
  msgOverrides?: DummyMessageOverrides,
  // biome-ignore lint/suspicious/noExplicitAny: allow mocking tools to provide any override
  bodyOverrides?: Record<string, any>,
): AssistantUserMessageMiddlewareArgs {
  return {
    ...createDummyMessageEventMiddlewareArgs(msgOverrides || { thread_ts: ts, channel_type: 'im' }, bodyOverrides),
    ...enrichDummyAssistantMiddlewareArgs(),
  };
}
interface DummyCommandOverride {
  command?: string;
  slashCommand?: SlashCommand;
}
export function createDummyCommandMiddlewareArgs(commandOverrides?: DummyCommandOverride): SlackCommandMiddlewareArgs {
  const payload: SlashCommand = commandOverrides?.slashCommand || {
    token,
    command: commandOverrides?.command || '/slash',
    text: 'yo',
    response_url: 'https://slack.com',
    trigger_id: ts,
    user_id: user,
    user_name: 'filmaj',
    team_id: team,
    team_domain: 'slack.com',
    channel_id: channel,
    channel_name: '#random',
    api_app_id: app_id,
  };
  return {
    payload,
    command: payload,
    body: payload,
    respond,
    say,
    ack: () => Promise.resolve(),
  };
}

interface DummyCustomFunctionOverride {
  callbackId?: string;
  functionBotAccessToken?: string;
  functionExecutionId?: string;
  inputs?: Record<string, string | number | boolean>;
}
export function createDummyCustomFunctionMiddlewareArgs(
<<<<<<< HEAD
  functionOverrides: {
    callbackId?: string;
    inputs?: Record<string, string | number | boolean>;
    options?: SlackEventMiddlewareArgsOptions;
  } = { callbackId: 'reverse', inputs: { stringToReverse: 'hello' }, options: { autoAcknowledge: true } },
=======
  functionOverrides: DummyCustomFunctionOverride = {
    callbackId: 'reverse',
    functionBotAccessToken: 'xwfp-valid',
    functionExecutionId: 'Fx111',
    inputs: { stringToReverse: 'hello' },
  },
>>>>>>> ee8df73a
): SlackCustomFunctionMiddlewareArgs {
  functionOverrides.callbackId = functionOverrides.callbackId || 'reverse';
  functionOverrides.functionBotAccessToken = functionOverrides.functionBotAccessToken || 'xwfp-valid';
  functionOverrides.functionExecutionId = functionOverrides.functionExecutionId || 'Fx111';
  functionOverrides.inputs = functionOverrides.inputs ? functionOverrides.inputs : { stringToReverse: 'hello' };
  functionOverrides.options = functionOverrides.options ? functionOverrides.options : { autoAcknowledge: true };
  const testFunction = {
    id: 'Fn111',
    callback_id: functionOverrides.callbackId,
    title: functionOverrides.callbackId,
    description: 'Takes a string and reverses it',
    type: 'app',
    input_parameters: [
      {
        type: 'string',
        name: 'stringToReverse',
        description: 'The string to reverse',
        title: 'String To Reverse',
        is_required: true,
      },
    ],
    output_parameters: [
      {
        type: 'string',
        name: 'reverseString',
        description: 'The string in reverse',
        title: 'Reverse String',
        is_required: true,
      },
    ],
    app_id: 'A111',
    date_updated: 1659054991,
    date_deleted: 0,
    date_created: 1725987754,
  };

  const event = {
    type: 'function_executed',
    function: testFunction,
    inputs: functionOverrides.inputs,
    function_execution_id: functionOverrides.functionExecutionId,
    workflow_execution_id: 'Wf111',
    event_ts: '1659055013.509853',
    bot_access_token: functionOverrides.functionBotAccessToken,
  } as const;

  const body = {
    token: 'verification_token',
    team_id: 'T111',
    api_app_id: 'A111',
    event,
    event_id: 'Ev111',
    event_time: 1659055013,
    type: 'event_callback',
  } as const;

  return {
    ack: () => Promise.resolve(),
    body,
    complete: () => Promise.resolve({ ok: true }),
    event,
    fail: () => Promise.resolve({ ok: true }),
    inputs: functionOverrides.inputs,
    payload: event,
  };
}

interface DummyBlockActionOverride {
  action_id?: string;
  block_id?: string;
  action?: BlockElementAction;
}
export function createDummyBlockActionEventMiddlewareArgs(
  actionOverrides?: DummyBlockActionOverride,
  // biome-ignore lint/suspicious/noExplicitAny: allow mocking tools to provide any override
  bodyOverrides?: Record<string, any>,
): SlackActionMiddlewareArgs<BlockAction> {
  const act: BlockElementAction = actionOverrides?.action || {
    type: 'button',
    action_id: actionOverrides?.action_id || 'action_id',
    block_id: actionOverrides?.block_id || 'block_id',
    action_ts: ts,
    text: { type: 'plain_text', text: 'hi' },
  };
  const payload: BlockAction = {
    type: 'block_actions',
    actions: [act],
    team: { id: team, domain: 'slack.com' },
    user: { id: user, username: 'filmaj' },
    token,
    response_url: 'https://slack.com',
    trigger_id: ts,
    api_app_id: app_id,
    container: {},
    ...bodyOverrides,
  };
  return {
    payload: act,
    action: act,
    body: payload,
    respond,
    say,
    ack,
  };
}

export function createDummyFunctionScopedBlockActionEventMiddlewareArgs(
  actionOverrides?: DummyBlockActionOverride,
  functionOverrides: {
    callbackId: string;
    inputs: FunctionInputs;
  } = { callbackId: 'reverse', inputs: { stringToReverse: 'hello' } },
  // biome-ignore lint/suspicious/noExplicitAny: allow mocking tools to provide any override
  bodyOverrides?: Record<string, any>,
): SlackActionMiddlewareArgs<BlockAction> {
  const functionBodyOverrides = {
    bot_access_token: 'xwfp-valid',
    function_data: {
      execution_id: 'Fx111',
      function: {
        callback_id: functionOverrides.callbackId,
      },
      inputs: functionOverrides.inputs,
    },
    ...bodyOverrides,
  };
  return createDummyBlockActionEventMiddlewareArgs(actionOverrides, functionBodyOverrides);
}

interface DummyBlockSuggestionOverride {
  action_id?: string;
  block_id?: string;
  options?: BlockSuggestion;
}
export function createDummyBlockSuggestionsMiddlewareArgs(
  optionsOverrides?: DummyBlockSuggestionOverride,
): SlackOptionsMiddlewareArgs<BlockSuggestion['type']> {
  const options: BlockSuggestion = optionsOverrides?.options || {
    type: 'block_suggestion',
    action_id: optionsOverrides?.action_id || 'action_id',
    block_id: optionsOverrides?.block_id || 'block_id',
    value: 'value',
    action_ts: ts,
    api_app_id: app_id,
    team: { id: team, domain: 'slack.com' },
    user: { id: user, name: 'filmaj' },
    token,
    container: {},
  };
  return {
    payload: options,
    body: options,
    options,
    ack: () => Promise.resolve(),
  };
}

function createDummyViewOutput(viewOverrides?: Partial<ViewOutput>): ViewOutput {
  return {
    type: 'view',
    id: 'V1234',
    callback_id: 'Cb1234',
    team_id: team,
    app_id,
    bot_id: 'B1234',
    title: { type: 'plain_text', text: 'hi' },
    blocks: [],
    close: null,
    submit: null,
    hash: ts,
    state: { values: {} },
    private_metadata: '',
    root_view_id: null,
    previous_view_id: null,
    clear_on_close: false,
    notify_on_close: false,
    ...viewOverrides,
  };
}

export function createDummyViewSubmissionMiddlewareArgs(
  viewOverrides?: Partial<ViewOutput>,
  // biome-ignore lint/suspicious/noExplicitAny: allow mocking tools to provide any override
  bodyOverrides?: Record<string, any>,
): SlackViewMiddlewareArgs<ViewSubmitAction> {
  const payload = createDummyViewOutput(viewOverrides);
  const event: ViewSubmitAction = {
    type: 'view_submission',
    team: { id: team, domain: 'slack.com' },
    user: { id: user, name: 'filmaj' },
    view: payload,
    api_app_id: app_id,
    token,
    trigger_id: ts,
    ...bodyOverrides,
  };
  return {
    payload,
    view: payload,
    body: event,
    respond,
    ack: () => Promise.resolve(),
  };
}

export function createDummyViewClosedMiddlewareArgs(
  viewOverrides?: Partial<ViewOutput>,
  // biome-ignore lint/suspicious/noExplicitAny: allow mocking tools to provide any override
  bodyOverrides?: Record<string, any>,
): SlackViewMiddlewareArgs<ViewClosedAction> {
  const payload = createDummyViewOutput(viewOverrides);
  const event: ViewClosedAction = {
    type: 'view_closed',
    team: { id: team, domain: 'slack.com' },
    user: { id: user, name: 'filmaj' },
    view: payload,
    api_app_id: app_id,
    token,
    is_cleared: false,
    ...bodyOverrides,
  };
  return {
    payload,
    view: payload,
    body: event,
    respond,
    ack: () => Promise.resolve(),
  };
}

export function createDummyMessageShortcutMiddlewareArgs(
  callback_id = 'Cb1234',
  shortcut?: MessageShortcut,
): SlackShortcutMiddlewareArgs<MessageShortcut> {
  const payload: MessageShortcut = shortcut || {
    type: 'message_action',
    callback_id,
    trigger_id: ts,
    message_ts: ts,
    response_url: 'https://slack.com',
    message: {
      type: 'message',
      ts,
    },
    user: { id: user, name: 'filmaj' },
    channel: { id: channel, name: '#random' },
    team: { id: team, domain: 'slack.com' },
    token,
    action_ts: ts,
  };
  return {
    payload,
    shortcut: payload,
    body: payload,
    respond,
    ack: () => Promise.resolve(),
    say,
  };
}

export function createDummyGlobalShortcutMiddlewareArgs(
  callback_id = 'Cb1234',
  shortcut?: GlobalShortcut,
): SlackShortcutMiddlewareArgs<GlobalShortcut> {
  const payload: GlobalShortcut = shortcut || {
    type: 'shortcut',
    callback_id,
    trigger_id: ts,
    user: { id: user, username: 'filmaj', team_id: team },
    team: { id: team, domain: 'slack.com' },
    token,
    action_ts: ts,
  };
  return {
    payload,
    shortcut: payload,
    body: payload,
    respond,
    ack: () => Promise.resolve(),
  };
}

function envelopeEvent<SlackEvent extends BaseSlackEvent>(
  evt: SlackEvent,
  // biome-ignore lint/suspicious/noExplicitAny: allow mocking tools to provide any override
  overrides?: Record<string, any>,
): EnvelopedEvent<SlackEvent> {
  const obj: EnvelopedEvent<SlackEvent> = {
    token: 'xoxb-1234',
    team_id: 'T1234',
    api_app_id: 'A1234',
    event: evt,
    type: 'event_callback',
    event_id: '1234',
    event_time: 1234,
    ...overrides,
  };
  return obj;
}
// Dummies (values that have no real behavior but pass through the system opaquely)
export function createDummyReceiverEvent(type = 'dummy_event_type'): ReceiverEvent {
  // NOTE: this is a degenerate ReceiverEvent that would successfully pass through the App. it happens to look like a
  // IncomingEventType.Event
  return {
    body: {
      event: {
        type,
      },
    },
    ack: () => Promise.resolve(),
  };
}<|MERGE_RESOLUTION|>--- conflicted
+++ resolved
@@ -309,22 +309,17 @@
   functionBotAccessToken?: string;
   functionExecutionId?: string;
   inputs?: Record<string, string | number | boolean>;
-}
+  options?: SlackEventMiddlewareArgsOptions;
+}
+
 export function createDummyCustomFunctionMiddlewareArgs(
-<<<<<<< HEAD
-  functionOverrides: {
-    callbackId?: string;
-    inputs?: Record<string, string | number | boolean>;
-    options?: SlackEventMiddlewareArgsOptions;
-  } = { callbackId: 'reverse', inputs: { stringToReverse: 'hello' }, options: { autoAcknowledge: true } },
-=======
   functionOverrides: DummyCustomFunctionOverride = {
     callbackId: 'reverse',
     functionBotAccessToken: 'xwfp-valid',
     functionExecutionId: 'Fx111',
     inputs: { stringToReverse: 'hello' },
+    options: { autoAcknowledge: true },
   },
->>>>>>> ee8df73a
 ): SlackCustomFunctionMiddlewareArgs {
   functionOverrides.callbackId = functionOverrides.callbackId || 'reverse';
   functionOverrides.functionBotAccessToken = functionOverrides.functionBotAccessToken || 'xwfp-valid';
